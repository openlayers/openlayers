---
title: Documentation
layout: doc.hbs
---

# Documentation

If you're eager to get your first OpenLayers 3 map on a page, dive into the [quick start](quickstart.html).

For a more in-depth overview of OpenLayers 3 core concepts, check out the [tutorials](tutorials/).

Make sure to also check out the [OpenLayers 3 workshop](../../../ol3-workshop/).

Find additional reference material in the [API docs](../apidoc).

<<<<<<< HEAD
# Questions

If you cannot find an answer in the documentation, you can ask your question on [stackoverflow using the tag 'openlayers-3'](http://stackoverflow.com/questions/tagged/openlayers-3).
=======
# Frequently Asked Questions (FAQ)

We have put together a document that lists [Frequently Asked Questions (FAQ)](faq.html) and our answers. Common problems that may arise when using OpenLayers 3 are explained there, and chances are you'll find an appropriate solution in this document.

# More questions?

If you cannot find an answer in the documentation or the FAQ, you can ask your question on [stackoverflow using the tag 'openlayers-3'](http://stackoverflow.com/questions/tagged/openlayers-3).
>>>>>>> 2e406c96
<|MERGE_RESOLUTION|>--- conflicted
+++ resolved
@@ -13,16 +13,10 @@
 
 Find additional reference material in the [API docs](../apidoc).
 
-<<<<<<< HEAD
-# Questions
-
-If you cannot find an answer in the documentation, you can ask your question on [stackoverflow using the tag 'openlayers-3'](http://stackoverflow.com/questions/tagged/openlayers-3).
-=======
 # Frequently Asked Questions (FAQ)
 
 We have put together a document that lists [Frequently Asked Questions (FAQ)](faq.html) and our answers. Common problems that may arise when using OpenLayers 3 are explained there, and chances are you'll find an appropriate solution in this document.
 
 # More questions?
 
-If you cannot find an answer in the documentation or the FAQ, you can ask your question on [stackoverflow using the tag 'openlayers-3'](http://stackoverflow.com/questions/tagged/openlayers-3).
->>>>>>> 2e406c96
+If you cannot find an answer in the documentation or the FAQ, you can ask your question on [stackoverflow using the tag 'openlayers-3'](http://stackoverflow.com/questions/tagged/openlayers-3).