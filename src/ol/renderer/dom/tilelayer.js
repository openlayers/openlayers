goog.provide('ol.renderer.dom.TileLayer');

goog.require('goog.asserts');
goog.require('goog.dom');
goog.require('goog.events');
goog.require('goog.events.Event');
goog.require('goog.events.EventType');
goog.require('ol.Coordinate');
goog.require('ol.Extent');
goog.require('ol.renderer.dom.Layer');



/**
 * @constructor
 * @extends {ol.renderer.dom.Layer}
 * @param {ol.renderer.Map} mapRenderer Map renderer.
 * @param {ol.layer.TileLayer} tileLayer Tile layer.
 * @param {!Element} target Target.
 */
ol.renderer.dom.TileLayer = function(mapRenderer, tileLayer, target) {
  goog.base(this, mapRenderer, tileLayer, target);

  /**
   * @type {Object}
   * @private
   */
  this.renderedTiles_ = {};

  /**
   * @type {number|undefined}
   * @private
   */
  this.renderedMapResolution_ = undefined;

  /**
   * @type {number|undefined}
   * @private
   */
  this.renderedZ_ = undefined;

};
goog.inherits(ol.renderer.dom.TileLayer, ol.renderer.dom.Layer);


/**
 * @inheritDoc
 * @return {ol.layer.TileLayer} Layer.
 */
ol.renderer.dom.TileLayer.prototype.getLayer = function() {
  return /** @type {ol.layer.TileLayer} */ goog.base(this, 'getLayer');
};


/**
 * Get the pixel offset between the tile origin and the container origin.
 * @private
 * @param {number} z Z.
 * @param {number} resolution Resolution.
 * @return {ol.Coordinate} Offset.
 */
ol.renderer.dom.TileLayer.prototype.getTileOffset_ = function(z, resolution) {
  var tileLayer = this.getLayer();
  var tileSource = tileLayer.getTileSource();
  var tileGrid = tileSource.getTileGrid();
  var tileOrigin = tileGrid.getOrigin(z);
  var offset = new ol.Coordinate(
      Math.round((this.origin.x - tileOrigin.x) / resolution),
      Math.round((tileOrigin.y - this.origin.y) / resolution));
  return offset;
};


/**
 * Get rid of all tiles that weren't drawn in the most recent rendering.
 * @param {Object.<number, Object.<string, ol.Tile>>} tilesDrawnByZ Tiles just
 *    rendered.
 * @private
 */
ol.renderer.dom.TileLayer.prototype.removeExtraTiles_ =
    function(tilesDrawnByZ) {
  var key, tileCoord, tilesDrawn, tile;
  for (key in this.renderedTiles_) {
    tileCoord = ol.TileCoord.createFromString(key);
    tilesDrawn = tilesDrawnByZ[tileCoord.z];
    if (!(tilesDrawn && key in tilesDrawn)) {
      tile = this.renderedTiles_[key];
      delete this.renderedTiles_[key];
      goog.dom.removeNode(tile.getImage(this));
    }
  }
};


/**
 * @param {goog.events.Event} event Tile change event.
 * @private
 */
ol.renderer.dom.TileLayer.prototype.handleTileChange_ = function(event) {
<<<<<<< HEAD
  goog.asserts.assert(event.target.getState() == ol.TileState.LOADED);
  this.getMap().render();
=======
  var tile = event.target;
  goog.asserts.assert(tile.getState() == ol.TileState.LOADED);
  var tileCoord = tile.tileCoord;
  if (tileCoord.z === this.renderedZ_) {
    var key = tileCoord.toString();
    delete this.loadingTiles_[key];
  }
};


/**
 * Remove all loading tiles that have been appended.
 * @private
 */
ol.renderer.dom.TileLayer.prototype.removeLoadingTiles_ = function() {
  for (var key in this.loadingTiles_) {
    var tile = this.loadingTiles_[key];
    goog.dom.removeNode(tile.getImage(this));
    delete this.loadingTiles_[key];
  }
>>>>>>> a14a1515
};


/**
 * @inheritDoc
 */
ol.renderer.dom.TileLayer.prototype.render = function() {

  var map = this.getMap();
  if (!map.isDef()) {
    return;
  }
  var mapExtent = /** @type {!ol.Extent} */ map.getRotatedExtent();
  var mapResolution = /** @type {number} */ map.getResolution();
  var resolutionChanged = (mapResolution !== this.renderedMapResolution_);

  var tileLayer = this.getLayer();
  var tileSource = tileLayer.getTileSource();
  var tileGrid = tileSource.getTileGrid();

  // z represents the "best" resolution
  var z = tileGrid.getZForResolution(mapResolution);

  /**
   * @type {Object.<number, Object.<string, ol.Tile>>}
   */
  var tilesToDrawByZ = {};
  tilesToDrawByZ[z] = {};

  var tileRange =
      tileGrid.getTileRangeForExtentAndResolution(mapExtent, mapResolution);


  // first pass through the tile range to determine all the tiles needed
  tileRange.forEachTileCoord(z, function(tileCoord) {
    var tile = tileSource.getTile(tileCoord);
    if (goog.isNull(tile)) {
      // we're outside the source's extent, continue
      return;
    }

    var key = tile.tileCoord.toString();
    var state = tile.getState();
    if (state == ol.TileState.LOADED) {
      tilesToDrawByZ[z][key] = tile;
      return;
    } else {
      allTilesLoaded = false;
      if (state != ol.TileState.LOADING) {
        goog.events.listen(tile, goog.events.EventType.CHANGE,
            this.handleTileChange_, false, this);
        tile.load();
      }
<<<<<<< HEAD
=======
      // TODO: only append after load?
      tilesToDrawByZ[z][key] = tile;
>>>>>>> a14a1515
    }

    /**
     * Look for already loaded tiles at alternate z that can serve as
     * placeholders until tiles at the current z have loaded.
     *
     * TODO: make this more efficent for filling partial holes
     */
    tileGrid.forEachTileCoordParentTileRange(
        tileCoord,
        function(altZ, altTileRange) {
          var fullyCovered = true;
          altTileRange.forEachTileCoord(altZ, function(altTileCoord) {
            var tileKey = altTileCoord.toString();
            if (tilesToDrawByZ[altZ] && tilesToDrawByZ[altZ][tileKey]) {
              return;
            }
            var altTile = tileSource.getTile(altTileCoord);
            if (!goog.isNull(altTile) &&
                altTile.getState() == ol.TileState.LOADED) {
              if (!(altZ in tilesToDrawByZ)) {
                tilesToDrawByZ[altZ] = {};
              }
              tilesToDrawByZ[altZ][tileKey] = altTile;
            } else {
              fullyCovered = false;
            }
          });
          return fullyCovered;
        });

  }, this);

  /** @type {Array.<number>} */
  var zs = goog.object.getKeys(tilesToDrawByZ);
  goog.array.sort(zs);

  var fragment = document.createDocumentFragment();
  var altFragment = document.createDocumentFragment();
  var newTiles = false;
  var newAltTiles = false;
  for (var i = 0, ii = zs.length; i < ii; ++i) {
    var tileZ = zs[i];
    var tilesToDraw = tilesToDrawByZ[tileZ];
    var tileOffset = this.getTileOffset_(tileZ, mapResolution);
    for (var key in tilesToDraw) {
      var tile = tilesToDraw[key];
      var tileCoord = tile.tileCoord;
      var pixelBounds = tileGrid.getPixelBoundsForTileCoordAndResolution(
          tileCoord, mapResolution);
      var img = tile.getImage(this);
      var style = img.style;
      var append = !(key in this.renderedTiles_);
      if (append || resolutionChanged) {
        style.left = (pixelBounds.minX - tileOffset.x) + 'px';
        style.top = (-pixelBounds.maxY - tileOffset.y) + 'px';
        style.width = pixelBounds.getWidth() + 'px';
        style.height = pixelBounds.getHeight() + 'px';
      }
      if (append) {
        this.renderedTiles_[key] = tile;
        style.position = 'absolute';
        if (tileZ === z) {
          goog.dom.appendChild(fragment, img);
          newTiles = true;
        } else {
          goog.dom.appendChild(altFragment, img);
          newAltTiles = true;
        }
      }
    }
  }

  if (newAltTiles) {
    var child = this.target.firstChild;
    if (child) {
      goog.dom.insertSiblingBefore(altFragment, child);
    } else {
      goog.dom.appendChild(this.target, altFragment);
    }
  }
  if (newTiles) {
    goog.dom.appendChild(this.target, fragment);
  }

  this.renderedZ_ = z;
  this.renderedMapResolution_ = mapResolution;

  this.removeExtraTiles_(tilesToDrawByZ);
};<|MERGE_RESOLUTION|>--- conflicted
+++ resolved
@@ -97,31 +97,8 @@
  * @private
  */
 ol.renderer.dom.TileLayer.prototype.handleTileChange_ = function(event) {
-<<<<<<< HEAD
   goog.asserts.assert(event.target.getState() == ol.TileState.LOADED);
   this.getMap().render();
-=======
-  var tile = event.target;
-  goog.asserts.assert(tile.getState() == ol.TileState.LOADED);
-  var tileCoord = tile.tileCoord;
-  if (tileCoord.z === this.renderedZ_) {
-    var key = tileCoord.toString();
-    delete this.loadingTiles_[key];
-  }
-};
-
-
-/**
- * Remove all loading tiles that have been appended.
- * @private
- */
-ol.renderer.dom.TileLayer.prototype.removeLoadingTiles_ = function() {
-  for (var key in this.loadingTiles_) {
-    var tile = this.loadingTiles_[key];
-    goog.dom.removeNode(tile.getImage(this));
-    delete this.loadingTiles_[key];
-  }
->>>>>>> a14a1515
 };
 
 
@@ -169,17 +146,11 @@
       tilesToDrawByZ[z][key] = tile;
       return;
     } else {
-      allTilesLoaded = false;
       if (state != ol.TileState.LOADING) {
         goog.events.listen(tile, goog.events.EventType.CHANGE,
             this.handleTileChange_, false, this);
         tile.load();
       }
-<<<<<<< HEAD
-=======
-      // TODO: only append after load?
-      tilesToDrawByZ[z][key] = tile;
->>>>>>> a14a1515
     }
 
     /**
