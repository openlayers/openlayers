goog.provide('ol.RendererType');
goog.provide('ol.renderer.Map');

goog.require('goog.Disposable');
goog.require('goog.asserts');
goog.require('goog.dispose');
goog.require('goog.events');
goog.require('goog.events.EventType');
goog.require('goog.functions');
goog.require('goog.object');
goog.require('goog.vec.Mat4');
goog.require('ol.extent');
goog.require('ol.layer.Layer');
goog.require('ol.renderer.Layer');
goog.require('ol.style.IconImageCache');
goog.require('ol.vec.Mat4');


/**
 * Available renderers: `'canvas'`, `'dom'` or `'webgl'`.
 * @enum {string}
 * @api stable
 */
ol.RendererType = {
  CANVAS: 'canvas',
  DOM: 'dom',
  WEBGL: 'webgl'
};



/**
 * @constructor
 * @extends {goog.Disposable}
 * @param {Element} container Container.
 * @param {ol.Map} map Map.
 * @suppress {checkStructDictInheritance}
 * @struct
 */
ol.renderer.Map = function(container, map) {

  goog.base(this);


  /**
   * @private
   * @type {ol.Map}
   */
  this.map_ = map;

  /**
   * @protected
   * @type {ol.render.IReplayGroup}
   */
  this.replayGroup = null;

  /**
   * @private
   * @type {Object.<string, ol.renderer.Layer>}
   */
  this.layerRenderers_ = {};

  /**
   * @private
   * @type {Object.<string, goog.events.Key>}
   */
  this.layerRendererListeners_ = {};

};
goog.inherits(ol.renderer.Map, goog.Disposable);


/**
 * @param {olx.FrameState} frameState FrameState.
 * @protected
 */
ol.renderer.Map.prototype.calculateMatrices2D = function(frameState) {
  var viewState = frameState.viewState;
  var coordinateToPixelMatrix = frameState.coordinateToPixelMatrix;
  goog.asserts.assert(!goog.isNull(coordinateToPixelMatrix),
      'frameState has non-null coordinateToPixelMatrix');
  ol.vec.Mat4.makeTransform2D(coordinateToPixelMatrix,
      frameState.size[0] / 2, frameState.size[1] / 2,
      1 / viewState.resolution, -1 / viewState.resolution,
      -viewState.rotation,
      -viewState.center[0], -viewState.center[1]);
  var inverted = goog.vec.Mat4.invert(
      coordinateToPixelMatrix, frameState.pixelToCoordinateMatrix);
  goog.asserts.assert(inverted, 'matrix could be inverted');
};


/**
 * @param {ol.layer.Layer} layer Layer.
 * @protected
 * @return {ol.renderer.Layer} layerRenderer Layer renderer.
 */
ol.renderer.Map.prototype.createLayerRenderer = goog.abstractMethod;


/**
 * @inheritDoc
 */
ol.renderer.Map.prototype.disposeInternal = function() {
  goog.object.forEach(this.layerRenderers_, goog.dispose);
  goog.base(this, 'disposeInternal');
};


/**
 * @param {ol.Map} map Map.
 * @param {olx.FrameState} frameState Frame state.
 * @private
 */
ol.renderer.Map.expireIconCache_ = function(map, frameState) {
  ol.style.IconImageCache.getInstance().expire();
};


/**
 * @param {ol.Coordinate} coordinate Coordinate.
 * @param {olx.FrameState} frameState FrameState.
 * @param {function(this: S, ol.Feature, ol.layer.Layer): T} callback Feature
 *     callback.
 * @param {S} thisArg Value to use as `this` when executing `callback`.
 * @param {function(this: U, ol.layer.Layer): boolean} layerFilter Layer filter
 *     function, only layers which are visible and for which this function
 *     returns `true` will be tested for features.  By default, all visible
 *     layers will be tested.
 * @param {U} thisArg2 Value to use as `this` when executing `layerFilter`.
 * @return {T|undefined} Callback result.
 * @template S,T,U
 */
ol.renderer.Map.prototype.forEachFeatureAtCoordinate =
    function(coordinate, frameState, callback, thisArg,
        layerFilter, thisArg2) {
  var result;
  var viewState = frameState.viewState;
  var viewResolution = viewState.resolution;
  var viewRotation = viewState.rotation;

  /** @type {Object.<string, boolean>} */
  var features = {};

  /**
   * @param {ol.Feature} feature Feature.
   * @return {?} Callback result.
   */
  function forEachFeatureAtCoordinate(feature) {
    goog.asserts.assert(goog.isDef(feature), 'received a feature');
    var key = goog.getUid(feature).toString();
    if (!(key in features)) {
      features[key] = true;
      return callback.call(thisArg, feature, null);
    }
  }

  var projection = viewState.projection;

  var translatedCoordinate = coordinate;
  if (projection.canWrapX()) {
    var projectionExtent = projection.getExtent();
    var worldWidth = ol.extent.getWidth(projectionExtent);
    var x = coordinate[0];
    if (x < projectionExtent[0] || x > projectionExtent[2]) {
      var worldsAway = Math.ceil((projectionExtent[0] - x) / worldWidth);
      translatedCoordinate = [x + worldWidth * worldsAway, coordinate[1]];
    }
  }

  if (!goog.isNull(this.replayGroup)) {
    result = this.replayGroup.forEachFeatureAtCoordinate(translatedCoordinate,
        viewResolution, viewRotation, {}, forEachFeatureAtCoordinate);
    if (result) {
      return result;
    }
  }
  var layerStates = frameState.layerStatesArray;
  var numLayers = layerStates.length;
  var i;
  for (i = numLayers - 1; i >= 0; --i) {
    var layerState = layerStates[i];
    var layer = layerState.layer;
    if (ol.layer.Layer.visibleAtResolution(layerState, viewResolution) &&
        layerFilter.call(thisArg2, layer)) {
      var layerRenderer = this.getLayerRenderer(layer);
      result = layerRenderer.forEachFeatureAtCoordinate(
          layer.getSource().getWrapX() ? translatedCoordinate : coordinate,
          frameState, callback, thisArg);
      if (result) {
        return result;
      }
    }
  }
  return undefined;
};


/**
 * @param {ol.Pixel} pixel Pixel.
 * @param {olx.FrameState} frameState FrameState.
 * @param {function(this: S, ol.layer.Layer): T} callback Layer
 *     callback.
 * @param {S} thisArg Value to use as `this` when executing `callback`.
 * @param {function(this: U, ol.layer.Layer): boolean} layerFilter Layer filter
 *     function, only layers which are visible and for which this function
 *     returns `true` will be tested for features.  By default, all visible
 *     layers will be tested.
 * @param {U} thisArg2 Value to use as `this` when executing `layerFilter`.
 * @return {T|undefined} Callback result.
 * @template S,T,U
 */
ol.renderer.Map.prototype.forEachLayerAtPixel =
    function(pixel, frameState, callback, thisArg,
        layerFilter, thisArg2) {
  var result;
  var viewState = frameState.viewState;
  var viewResolution = viewState.resolution;
  var viewRotation = viewState.rotation;

  if (!goog.isNull(this.replayGroup)) {
    var coordinate = this.getMap().getCoordinateFromPixel(pixel);
    var hasFeature = this.replayGroup.forEachFeatureAtCoordinate(coordinate,
        viewResolution, viewRotation, {}, goog.functions.TRUE);

    if (hasFeature) {
      result = callback.call(thisArg, null);
      if (result) {
        return result;
      }
    }
  }
  var layerStates = frameState.layerStatesArray;
  var numLayers = layerStates.length;
  var i;
  for (i = numLayers - 1; i >= 0; --i) {
    var layerState = layerStates[i];
    var layer = layerState.layer;
    if (ol.layer.Layer.visibleAtResolution(layerState, viewResolution) &&
        layerFilter.call(thisArg2, layer)) {
      var layerRenderer = this.getLayerRenderer(layer);
      result = layerRenderer.forEachLayerAtPixel(
          pixel, frameState, callback, thisArg);
      if (result) {
        return result;
      }
    }
  }
  return undefined;
};


/**
 * @param {ol.Coordinate} coordinate Coordinate.
 * @param {olx.FrameState} frameState FrameState.
 * @param {function(this: U, ol.layer.Layer): boolean} layerFilter Layer filter
 *     function, only layers which are visible and for which this function
 *     returns `true` will be tested for features.  By default, all visible
 *     layers will be tested.
 * @param {U} thisArg Value to use as `this` when executing `layerFilter`.
 * @return {boolean} Is there a feature at the given coordinate?
 * @template U
 */
ol.renderer.Map.prototype.hasFeatureAtCoordinate =
    function(coordinate, frameState, layerFilter, thisArg) {
  var hasFeature = this.forEachFeatureAtCoordinate(
      coordinate, frameState, goog.functions.TRUE, this, layerFilter, thisArg);

  return goog.isDef(hasFeature);
};


/**
 * @param {ol.layer.Layer} layer Layer.
 * @protected
 * @return {ol.renderer.Layer} Layer renderer.
 */
ol.renderer.Map.prototype.getLayerRenderer = function(layer) {
  var layerKey = goog.getUid(layer).toString();
  if (layerKey in this.layerRenderers_) {
    return this.layerRenderers_[layerKey];
  } else {
    var layerRenderer = this.createLayerRenderer(layer);
    this.layerRenderers_[layerKey] = layerRenderer;
    this.layerRendererListeners_[layerKey] = goog.events.listen(layerRenderer,
        goog.events.EventType.CHANGE, this.handleLayerRendererChange_,
        false, this);

    return layerRenderer;
  }
};


/**
 * @param {string} layerKey Layer key.
 * @protected
 * @return {ol.renderer.Layer} Layer renderer.
 */
ol.renderer.Map.prototype.getLayerRendererByKey = function(layerKey) {
  goog.asserts.assert(layerKey in this.layerRenderers_,
      'given layerKey (%s) exists in layerRenderers', layerKey);
  return this.layerRenderers_[layerKey];
};


/**
 * @protected
 * @return {Object.<number, ol.renderer.Layer>} Layer renderers.
 */
ol.renderer.Map.prototype.getLayerRenderers = function() {
  return this.layerRenderers_;
};


/**
 * @return {ol.Map} Map.
 */
ol.renderer.Map.prototype.getMap = function() {
  return this.map_;
};


/**
 * @return {string} Type
 */
ol.renderer.Map.prototype.getType = goog.abstractMethod;


/**
 * Handle changes in a layer renderer.
 * @private
 */
ol.renderer.Map.prototype.handleLayerRendererChange_ = function() {
  this.map_.render();
};


/**
 * @param {string} layerKey Layer key.
 * @return {ol.renderer.Layer} Layer renderer.
 * @private
 */
ol.renderer.Map.prototype.removeLayerRendererByKey_ = function(layerKey) {
  goog.asserts.assert(layerKey in this.layerRenderers_,
      'given layerKey (%s) exists in layerRenderers', layerKey);
  var layerRenderer = this.layerRenderers_[layerKey];
  delete this.layerRenderers_[layerKey];

<<<<<<< HEAD
  goog.asserts.assert(layerKey in this.layerRendererListeners_);
=======
  goog.asserts.assert(layerKey in this.layerRendererListeners_,
      'given layerKey (%s) exists in layerRendererListeners', layerKey);
>>>>>>> 2e406c96
  goog.events.unlistenByKey(this.layerRendererListeners_[layerKey]);
  delete this.layerRendererListeners_[layerKey];

  return layerRenderer;
};


/**
 * Render.
 * @param {?olx.FrameState} frameState Frame state.
 */
ol.renderer.Map.prototype.renderFrame = goog.nullFunction;


/**
 * @param {ol.Map} map Map.
 * @param {olx.FrameState} frameState Frame state.
 * @private
 */
ol.renderer.Map.prototype.removeUnusedLayerRenderers_ =
    function(map, frameState) {
  var layerKey;
  for (layerKey in this.layerRenderers_) {
    if (goog.isNull(frameState) || !(layerKey in frameState.layerStates)) {
      goog.dispose(this.removeLayerRendererByKey_(layerKey));
    }
  }
};


/**
 * @param {olx.FrameState} frameState Frame state.
 * @protected
 */
ol.renderer.Map.prototype.scheduleExpireIconCache = function(frameState) {
  frameState.postRenderFunctions.push(ol.renderer.Map.expireIconCache_);
};


/**
 * @param {!olx.FrameState} frameState Frame state.
 * @protected
 */
ol.renderer.Map.prototype.scheduleRemoveUnusedLayerRenderers =
    function(frameState) {
  var layerKey;
  for (layerKey in this.layerRenderers_) {
    if (!(layerKey in frameState.layerStates)) {
      frameState.postRenderFunctions.push(
          goog.bind(this.removeUnusedLayerRenderers_, this));
      return;
    }
  }
};<|MERGE_RESOLUTION|>--- conflicted
+++ resolved
@@ -346,12 +346,8 @@
   var layerRenderer = this.layerRenderers_[layerKey];
   delete this.layerRenderers_[layerKey];
 
-<<<<<<< HEAD
-  goog.asserts.assert(layerKey in this.layerRendererListeners_);
-=======
   goog.asserts.assert(layerKey in this.layerRendererListeners_,
       'given layerKey (%s) exists in layerRendererListeners', layerKey);
->>>>>>> 2e406c96
   goog.events.unlistenByKey(this.layerRendererListeners_[layerKey]);
   delete this.layerRendererListeners_[layerKey];
 
