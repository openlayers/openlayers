goog.provide('ol.renderer.Layer');

goog.require('goog.asserts');
goog.require('goog.events');
goog.require('goog.events.EventType');
goog.require('goog.functions');
goog.require('ol.ImageState');
goog.require('ol.Observable');
goog.require('ol.TileRange');
goog.require('ol.TileState');
goog.require('ol.layer.Layer');
goog.require('ol.source.Source');
goog.require('ol.source.State');
goog.require('ol.source.Tile');
goog.require('ol.tilecoord');
goog.require('ol.vec.Mat4');



/**
 * @constructor
 * @extends {ol.Observable}
 * @param {ol.layer.Layer} layer Layer.
 * @suppress {checkStructDictInheritance}
 * @struct
 */
ol.renderer.Layer = function(layer) {

  goog.base(this);

  /**
   * @private
   * @type {ol.layer.Layer}
   */
  this.layer_ = layer;


};
goog.inherits(ol.renderer.Layer, ol.Observable);


/**
 * @param {ol.Coordinate} coordinate Coordinate.
 * @param {olx.FrameState} frameState Frame state.
 * @param {function(this: S, ol.Feature, ol.layer.Layer): T} callback Feature
 *     callback.
 * @param {S} thisArg Value to use as `this` when executing `callback`.
 * @return {T|undefined} Callback result.
 * @template S,T
 */
ol.renderer.Layer.prototype.forEachFeatureAtCoordinate = goog.nullFunction;


/**
 * @param {ol.Pixel} pixel Pixel.
 * @param {olx.FrameState} frameState Frame state.
 * @param {function(this: S, ol.layer.Layer): T} callback Layer callback.
 * @param {S} thisArg Value to use as `this` when executing `callback`.
 * @return {T|undefined} Callback result.
 * @template S,T
 */
ol.renderer.Layer.prototype.forEachLayerAtPixel =
    function(pixel, frameState, callback, thisArg) {
  var coordinate = pixel.slice();
  ol.vec.Mat4.multVec2(
      frameState.pixelToCoordinateMatrix, coordinate, coordinate);

  var hasFeature = this.forEachFeatureAtCoordinate(
      coordinate, frameState, goog.functions.TRUE, this);

  if (hasFeature) {
    return callback.call(thisArg, this.layer_);
  } else {
    return undefined;
  }
};


/**
 * @param {ol.Coordinate} coordinate Coordinate.
 * @param {olx.FrameState} frameState Frame state.
 * @return {boolean} Is there a feature at the given coordinate?
 */
ol.renderer.Layer.prototype.hasFeatureAtCoordinate = goog.functions.FALSE;


/**
 * Create a function that adds loaded tiles to the tile lookup.
 * @param {ol.source.Tile} source Tile source.
 * @param {Object.<number, Object.<string, ol.Tile>>} tiles Lookup of loaded
 *     tiles by zoom level.
 * @return {function(number, ol.TileRange):boolean} A function that can be
 *     called with a zoom level and a tile range to add loaded tiles to the
 *     lookup.
 * @protected
 */
ol.renderer.Layer.prototype.createLoadedTileFinder = function(source, tiles) {
  return (
      /**
       * @param {number} zoom Zoom level.
       * @param {ol.TileRange} tileRange Tile range.
       * @return {boolean} The tile range is fully loaded.
       */
      function(zoom, tileRange) {
        return source.forEachLoadedTile(zoom, tileRange, function(tile) {
          if (!tiles[zoom]) {
            tiles[zoom] = {};
          }
          tiles[zoom][tile.tileCoord.toString()] = tile;
        });
      });
};


/**
 * @protected
 * @return {ol.layer.Layer} Layer.
 */
ol.renderer.Layer.prototype.getLayer = function() {
  return this.layer_;
};


/**
 * Handle changes in image state.
 * @param {goog.events.Event} event Image change event.
 * @private
 */
ol.renderer.Layer.prototype.handleImageChange_ = function(event) {
  var image = /** @type {ol.Image} */ (event.target);
  if (image.getState() === ol.ImageState.LOADED) {
    this.renderIfReadyAndVisible();
  }
};


/**
 * Load the image if not already loaded, and register the image change
 * listener if needed.
 * @param {ol.ImageBase} image Image.
 * @return {boolean} `true` if the image is already loaded, `false`
 *     otherwise.
 * @protected
 */
ol.renderer.Layer.prototype.loadImage = function(image) {
  var imageState = image.getState();
  if (imageState != ol.ImageState.LOADED &&
      imageState != ol.ImageState.ERROR) {
    // the image is either "idle" or "loading", register the change
    // listener (a noop if the listener was already registered)
    goog.asserts.assert(imageState == ol.ImageState.IDLE ||
<<<<<<< HEAD
        imageState == ol.ImageState.LOADING);
=======
        imageState == ol.ImageState.LOADING,
        'imageState is "idle" or "loading"');
>>>>>>> 2e406c96
    goog.events.listen(image, goog.events.EventType.CHANGE,
        this.handleImageChange_, false, this);
  }
  if (imageState == ol.ImageState.IDLE) {
    image.load();
    imageState = image.getState();
    goog.asserts.assert(imageState == ol.ImageState.LOADING,
        'imageState is "loading"');
  }
  return imageState == ol.ImageState.LOADED;
};


/**
 * @protected
 */
ol.renderer.Layer.prototype.renderIfReadyAndVisible = function() {
  var layer = this.getLayer();
  if (layer.getVisible() && layer.getSourceState() == ol.source.State.READY) {
    this.changed();
  }
};


/**
 * @param {olx.FrameState} frameState Frame state.
 * @param {ol.source.Tile} tileSource Tile source.
 * @protected
 */
ol.renderer.Layer.prototype.scheduleExpireCache =
    function(frameState, tileSource) {
  if (tileSource.canExpireCache()) {
    frameState.postRenderFunctions.push(
        goog.partial(
            /**
             * @param {ol.source.Tile} tileSource Tile source.
             * @param {ol.Map} map Map.
             * @param {olx.FrameState} frameState Frame state.
             */
            function(tileSource, map, frameState) {
              var tileSourceKey = goog.getUid(tileSource).toString();
              tileSource.expireCache(frameState.usedTiles[tileSourceKey]);
            }, tileSource));
  }
};


/**
 * @param {Object.<string, ol.Attribution>} attributionsSet Attributions
 *     set (target).
 * @param {Array.<ol.Attribution>} attributions Attributions (source).
 * @protected
 */
ol.renderer.Layer.prototype.updateAttributions =
    function(attributionsSet, attributions) {
  if (goog.isDefAndNotNull(attributions)) {
    var attribution, i, ii;
    for (i = 0, ii = attributions.length; i < ii; ++i) {
      attribution = attributions[i];
      attributionsSet[goog.getUid(attribution).toString()] = attribution;
    }
  }
};


/**
 * @param {olx.FrameState} frameState Frame state.
 * @param {ol.source.Source} source Source.
 * @protected
 */
ol.renderer.Layer.prototype.updateLogos = function(frameState, source) {
  var logo = source.getLogo();
  if (goog.isDef(logo)) {
    if (goog.isString(logo)) {
      frameState.logos[logo] = '';
    } else if (goog.isObject(logo)) {
      goog.asserts.assertString(logo.href, 'logo.href is a string');
      goog.asserts.assertString(logo.src, 'logo.src is a string');
      frameState.logos[logo.src] = logo.href;
    }
  }
};


/**
 * @param {Object.<string, Object.<string, ol.TileRange>>} usedTiles Used tiles.
 * @param {ol.source.Tile} tileSource Tile source.
 * @param {number} z Z.
 * @param {ol.TileRange} tileRange Tile range.
 * @protected
 */
ol.renderer.Layer.prototype.updateUsedTiles =
    function(usedTiles, tileSource, z, tileRange) {
  // FIXME should we use tilesToDrawByZ instead?
  var tileSourceKey = goog.getUid(tileSource).toString();
  var zKey = z.toString();
  if (tileSourceKey in usedTiles) {
    if (zKey in usedTiles[tileSourceKey]) {
      usedTiles[tileSourceKey][zKey].extend(tileRange);
    } else {
      usedTiles[tileSourceKey][zKey] = tileRange;
    }
  } else {
    usedTiles[tileSourceKey] = {};
    usedTiles[tileSourceKey][zKey] = tileRange;
  }
};


/**
 * @param {ol.Coordinate} center Center.
 * @param {number} resolution Resolution.
 * @param {ol.Size} size Size.
 * @protected
 * @return {ol.Coordinate} Snapped center.
 */
ol.renderer.Layer.prototype.snapCenterToPixel =
    function(center, resolution, size) {
  return [
    resolution * (Math.round(center[0] / resolution) + (size[0] % 2) / 2),
    resolution * (Math.round(center[1] / resolution) + (size[1] % 2) / 2)
  ];
};


/**
 * Manage tile pyramid.
 * This function performs a number of functions related to the tiles at the
 * current zoom and lower zoom levels:
 * - registers idle tiles in frameState.wantedTiles so that they are not
 *   discarded by the tile queue
 * - enqueues missing tiles
 * @param {olx.FrameState} frameState Frame state.
 * @param {ol.source.Tile} tileSource Tile source.
 * @param {ol.tilegrid.TileGrid} tileGrid Tile grid.
 * @param {number} pixelRatio Pixel ratio.
 * @param {ol.proj.Projection} projection Projection.
 * @param {ol.Extent} extent Extent.
 * @param {number} currentZ Current Z.
 * @param {number} preload Load low resolution tiles up to 'preload' levels.
 * @param {function(this: T, ol.Tile)=} opt_tileCallback Tile callback.
 * @param {T=} opt_this Object to use as `this` in `opt_tileCallback`.
 * @protected
 * @template T
 */
ol.renderer.Layer.prototype.manageTilePyramid = function(
    frameState, tileSource, tileGrid, pixelRatio, projection, extent,
    currentZ, preload, opt_tileCallback, opt_this) {
  var tileSourceKey = goog.getUid(tileSource).toString();
  if (!(tileSourceKey in frameState.wantedTiles)) {
    frameState.wantedTiles[tileSourceKey] = {};
  }
  var wantedTiles = frameState.wantedTiles[tileSourceKey];
  var tileQueue = frameState.tileQueue;
  var minZoom = tileGrid.getMinZoom();
  var tile, tileRange, tileResolution, x, y, z;
  for (z = currentZ; z >= minZoom; --z) {
    tileRange = tileGrid.getTileRangeForExtentAndZ(extent, z, tileRange);
    tileResolution = tileGrid.getResolution(z);
    for (x = tileRange.minX; x <= tileRange.maxX; ++x) {
      for (y = tileRange.minY; y <= tileRange.maxY; ++y) {
        if (currentZ - z <= preload) {
          tile = tileSource.getTile(z, x, y, pixelRatio, projection);
          if (tile.getState() == ol.TileState.IDLE) {
            wantedTiles[ol.tilecoord.toString(tile.tileCoord)] = true;
            if (!tileQueue.isKeyQueued(tile.getKey())) {
              tileQueue.enqueue([tile, tileSourceKey,
                tileGrid.getTileCoordCenter(tile.tileCoord), tileResolution]);
            }
          }
          if (goog.isDef(opt_tileCallback)) {
            opt_tileCallback.call(opt_this, tile);
          }
        } else {
          tileSource.useTile(z, x, y);
        }
      }
    }
  }
};<|MERGE_RESOLUTION|>--- conflicted
+++ resolved
@@ -149,12 +149,8 @@
     // the image is either "idle" or "loading", register the change
     // listener (a noop if the listener was already registered)
     goog.asserts.assert(imageState == ol.ImageState.IDLE ||
-<<<<<<< HEAD
-        imageState == ol.ImageState.LOADING);
-=======
         imageState == ol.ImageState.LOADING,
         'imageState is "idle" or "loading"');
->>>>>>> 2e406c96
     goog.events.listen(image, goog.events.EventType.CHANGE,
         this.handleImageChange_, false, this);
   }
