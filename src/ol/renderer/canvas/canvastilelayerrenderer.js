--- conflicted
+++ resolved
@@ -75,9 +75,6 @@
    * @private
    * @type {number}
    */
-<<<<<<< HEAD
-  this.renderedTileSize_ = NaN;
-=======
   this.renderedTileWidth_ = NaN;
 
   /**
@@ -85,7 +82,6 @@
    * @type {number}
    */
   this.renderedTileHeight_ = NaN;
->>>>>>> 2e406c96
 
   /**
    * @private
@@ -258,12 +254,8 @@
     context = this.context_;
     if (this.canvasSize_[0] < canvasWidth ||
         this.canvasSize_[1] < canvasHeight ||
-<<<<<<< HEAD
-        this.renderedTileSize_ !== tilePixelSize ||
-=======
         this.renderedTileWidth_ !== tilePixelSize[0] ||
         this.renderedTileHeight_ !== tilePixelSize[1] ||
->>>>>>> 2e406c96
         (this.canvasTooBig_ && (this.canvasSize_[0] > canvasWidth ||
         this.canvasSize_[1] > canvasHeight))) {
       // Canvas is too small or tileSize has changed, resize it.
@@ -294,12 +286,8 @@
     minY = tileRange.minY -
         Math.floor((canvasTileRangeHeight - tileRange.getHeight()) / 2);
     this.renderedCanvasZ_ = z;
-<<<<<<< HEAD
-    this.renderedTileSize_ = tilePixelSize;
-=======
     this.renderedTileWidth_ = tilePixelSize[0];
     this.renderedTileHeight_ = tilePixelSize[1];
->>>>>>> 2e406c96
     this.renderedCanvasTileRange_ = new ol.TileRange(
         minX, minX + canvasTileRangeWidth - 1,
         minY, minY + canvasTileRangeHeight - 1);
