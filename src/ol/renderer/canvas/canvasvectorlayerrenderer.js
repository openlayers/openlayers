--- conflicted
+++ resolved
@@ -112,7 +112,6 @@
     replayGroup.replay(replayContext, pixelRatio, transform, rotation,
         skippedFeatureUids);
     if (vectorSource.getWrapX() && projection.canWrapX() &&
-<<<<<<< HEAD
         !ol.extent.containsExtent(projectionExtent, extent) &&
         (ol.extent.getWidth(projectionExtent)<ol.extent.getWidth(frameState.extent)) ) {
 
@@ -122,16 +121,6 @@
 	 
       var projLeft = projectionExtent[0];
       var projRight = projectionExtent[2];
-      // A feature from skippedFeatureUids will only be skipped in the world
-      // that has the frameState's focus, because this is where a feature
-      // overlay for highlighting or selection would render the skipped
-      // feature.
-      replayGroup.replay(replayContext, pixelRatio, transform, rotation,
-          projLeft <= focusX && focusX <= projRight ?
-              skippedFeatureUids : noSkip);
-=======
-        !ol.extent.containsExtent(projectionExtent, extent)) {
->>>>>>> e848acd8
       var startX = extent[0];
       var worldWidth = ol.extent.getWidth(projectionExtent);
       var world = 0;
@@ -141,18 +130,9 @@
       while (startX < projectionExtent[0]) {
         --world;
         offsetX = worldWidth * world;
-<<<<<<< HEAD
-		
-		    offsetTransform = this.getTransform(frameState, offsetX);
-		    replayGroup.replay(replayContext, pixelRatio, offsetTransform, rotation,
-            projLeft + offsetX <= focusX && focusX <= projRight + offsetX ?
-                skippedFeatureUids : noSkip, transform);
-
-=======
-        transform = this.getTransform(frameState, offsetX);
-        replayGroup.replay(replayContext, pixelRatio, transform, rotation,
-            skippedFeatureUids);
->>>>>>> e848acd8
+        offsetTransform = this.getTransform(frameState, offsetX);
+        replayGroup.replay(replayContext, pixelRatio, offsetTransform, rotation,
+            skippedFeatureUids, transform);
         startX += worldWidth;
       }
       world = 0;
@@ -160,18 +140,9 @@
       while (startX > projectionExtent[2]) {
         ++world;
         offsetX = worldWidth * world;
-<<<<<<< HEAD
-		
-		    offsetTransform = this.getTransform(frameState, offsetX);
-        replayGroup.replay(replayContext, pixelRatio, offsetTransform, rotation,
-            projLeft + offsetX <= focusX && focusX <= projRight + offsetX ?
-                skippedFeatureUids : noSkip, transform);
-
-=======
-        transform = this.getTransform(frameState, offsetX);
-        replayGroup.replay(replayContext, pixelRatio, transform, rotation,
-            skippedFeatureUids);
->>>>>>> e848acd8
+        offsetTransform = this.getTransform(frameState, offsetX);
+        replayGroup.replay(replayContext, pixeRatio, offsetTransform, rotation,
+            skippedFeatureUids , transform);
         startX -= worldWidth;
       }
     }
