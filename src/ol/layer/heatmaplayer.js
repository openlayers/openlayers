goog.provide('ol.layer.Heatmap');

goog.require('goog.asserts');
goog.require('goog.events');
goog.require('goog.math');
goog.require('goog.object');
goog.require('ol.Object');
goog.require('ol.dom');
goog.require('ol.layer.Vector');
goog.require('ol.render.EventType');
goog.require('ol.style.Icon');
goog.require('ol.style.Style');


/**
 * @enum {string}
 */
ol.layer.HeatmapLayerProperty = {
  BLUR: 'blur',
  GRADIENT: 'gradient',
  RADIUS: 'radius'
};



/**
 * @classdesc
 * Layer for rendering vector data as a heatmap.
 * Note that any property set in the options is set as a {@link ol.Object}
 * property on the layer object; for example, setting `title: 'My Title'` in the
 * options means that `title` is observable, and has get/set accessors.
 *
 * @constructor
 * @extends {ol.layer.Vector}
 * @fires ol.render.Event
 * @param {olx.layer.HeatmapOptions=} opt_options Options.
 * @api
 */
ol.layer.Heatmap = function(opt_options) {
  var options = goog.isDef(opt_options) ? opt_options : {};

  var baseOptions = goog.object.clone(options);

  delete baseOptions.gradient;
  delete baseOptions.radius;
  delete baseOptions.blur;
  delete baseOptions.shadow;
  delete baseOptions.weight;
  goog.base(this, /** @type {olx.layer.VectorOptions} */ (baseOptions));

  /**
   * @private
   * @type {Uint8ClampedArray}
   */
  this.gradient_ = null;

  /**
   * @private
   * @type {number}
   */
  this.shadow_ = goog.isDef(options.shadow) ? options.shadow : 250;

  /**
   * @private
   * @type {string|undefined}
   */
  this.circleImage_ = undefined;

  /**
   * @private
   * @type {Array.<Array.<ol.style.Style>>}
   */
  this.styleCache_ = null;

  goog.events.listen(this,
      ol.Object.getChangeEventType(ol.layer.HeatmapLayerProperty.GRADIENT),
      this.handleGradientChanged_, false, this);

  this.setGradient(goog.isDef(options.gradient) ?
      options.gradient : ol.layer.Heatmap.DEFAULT_GRADIENT);

  this.setBlur(goog.isDef(options.blur) ? options.blur : 15);

  this.setRadius(goog.isDef(options.radius) ? options.radius : 8);

  goog.events.listen(this, [
    ol.Object.getChangeEventType(ol.layer.HeatmapLayerProperty.BLUR),
    ol.Object.getChangeEventType(ol.layer.HeatmapLayerProperty.RADIUS)
  ], this.handleStyleChanged_, false, this);

  this.handleStyleChanged_();

  var weight = goog.isDef(options.weight) ? options.weight : 'weight';
  var weightFunction;
  if (goog.isString(weight)) {
    weightFunction = function(feature) {
      return feature.get(weight);
    };
  } else {
    weightFunction = weight;
  }
<<<<<<< HEAD
  goog.asserts.assert(goog.isFunction(weightFunction));

  this.setStyle(goog.bind(function(feature, resolution) {
    goog.asserts.assert(!goog.isNull(this.styleCache_));
    goog.asserts.assert(goog.isDef(this.circleImage_));
=======
  goog.asserts.assert(goog.isFunction(weightFunction),
      'weightFunction should be a function');

  this.setStyle(goog.bind(function(feature, resolution) {
    goog.asserts.assert(!goog.isNull(this.styleCache_),
        'this.styleCache_ should not be null');
    goog.asserts.assert(goog.isDef(this.circleImage_),
        'this.circleImage_ should be defined');
>>>>>>> 2e406c96
    var weight = weightFunction(feature);
    var opacity = goog.isDef(weight) ? goog.math.clamp(weight, 0, 1) : 1;
    // cast to 8 bits
    var index = (255 * opacity) | 0;
    var style = this.styleCache_[index];
    if (!goog.isDef(style)) {
      style = [
        new ol.style.Style({
          image: new ol.style.Icon({
            opacity: opacity,
            src: this.circleImage_
          })
        })
      ];
      this.styleCache_[index] = style;
    }
    return style;
  }, this));

  // For performance reasons, don't sort the features before rendering.
  // The render order is not relevant for a heatmap representation.
  this.setRenderOrder(null);

  goog.events.listen(this, ol.render.EventType.RENDER,
      this.handleRender_, false, this);

};
goog.inherits(ol.layer.Heatmap, ol.layer.Vector);


/**
 * @const
 * @type {Array.<string>}
 */
ol.layer.Heatmap.DEFAULT_GRADIENT = ['#00f', '#0ff', '#0f0', '#ff0', '#f00'];


/**
 * @param {Array.<string>} colors
 * @return {Uint8ClampedArray}
 * @private
 */
ol.layer.Heatmap.createGradient_ = function(colors) {
  var width = 1;
  var height = 256;
  var context = ol.dom.createCanvasContext2D(width, height);

  var gradient = context.createLinearGradient(0, 0, width, height);
  var step = 1 / (colors.length - 1);
  for (var i = 0, ii = colors.length; i < ii; ++i) {
    gradient.addColorStop(i * step, colors[i]);
  }

  context.fillStyle = gradient;
  context.fillRect(0, 0, width, height);

  return context.getImageData(0, 0, width, height).data;
};


/**
 * @return {string}
 * @private
 */
ol.layer.Heatmap.prototype.createCircle_ = function() {
  var radius = this.getRadius();
  var blur = this.getBlur();
<<<<<<< HEAD
  goog.asserts.assert(goog.isDef(radius) && goog.isDef(blur));
=======
  goog.asserts.assert(goog.isDef(radius) && goog.isDef(blur),
      'radius and blur should be defined');
>>>>>>> 2e406c96
  var halfSize = radius + blur + 1;
  var size = 2 * halfSize;
  var context = ol.dom.createCanvasContext2D(size, size);
  context.shadowOffsetX = context.shadowOffsetY = this.shadow_;
  context.shadowBlur = blur;
  context.shadowColor = '#000';
  context.beginPath();
  var center = halfSize - this.shadow_;
  context.arc(center, center, radius, 0, Math.PI * 2, true);
  context.fill();
  return context.canvas.toDataURL();
};


/**
<<<<<<< HEAD
=======
 * Return the blur size in pixels.
>>>>>>> 2e406c96
 * @return {number} Blur size in pixels.
 * @api
 * @observable
 */
ol.layer.Heatmap.prototype.getBlur = function() {
  return /** @type {number} */ (this.get(ol.layer.HeatmapLayerProperty.BLUR));
};
<<<<<<< HEAD
goog.exportProperty(
    ol.layer.Heatmap.prototype,
    'getBlur',
    ol.layer.Heatmap.prototype.getBlur);


/**
=======


/**
 * Return the gradient colors as array of strings.
>>>>>>> 2e406c96
 * @return {Array.<string>} Colors.
 * @api
 * @observable
 */
ol.layer.Heatmap.prototype.getGradient = function() {
  return /** @type {Array.<string>} */ (
      this.get(ol.layer.HeatmapLayerProperty.GRADIENT));
};


/**
 * Return the size of the radius in pixels.
 * @return {number} Radius size in pixel.
 * @api
 * @observable
 */
ol.layer.Heatmap.prototype.getRadius = function() {
  return /** @type {number} */ (this.get(ol.layer.HeatmapLayerProperty.RADIUS));
};


/**
 * @return {number} Radius size in pixel.
 * @api
 * @observable
 */
ol.layer.Heatmap.prototype.getRadius = function() {
  return /** @type {number} */ (this.get(ol.layer.HeatmapLayerProperty.RADIUS));
};
goog.exportProperty(
    ol.layer.Heatmap.prototype,
    'getRadius',
    ol.layer.Heatmap.prototype.getRadius);


/**
 * @private
 */
ol.layer.Heatmap.prototype.handleGradientChanged_ = function() {
  this.gradient_ = ol.layer.Heatmap.createGradient_(this.getGradient());
};


/**
 * @private
 */
ol.layer.Heatmap.prototype.handleStyleChanged_ = function() {
  this.circleImage_ = this.createCircle_();
  this.styleCache_ = new Array(256);
  this.changed();
};


/**
 * @param {ol.render.Event} event Post compose event
 * @private
 */
ol.layer.Heatmap.prototype.handleRender_ = function(event) {
<<<<<<< HEAD
  goog.asserts.assert(event.type == ol.render.EventType.RENDER);
  goog.asserts.assert(!goog.isNull(this.gradient_));
=======
  goog.asserts.assert(event.type == ol.render.EventType.RENDER,
      'event.type should be RENDER');
  goog.asserts.assert(!goog.isNull(this.gradient_),
      'this.gradient_ should not be null');
>>>>>>> 2e406c96
  var context = event.context;
  var canvas = context.canvas;
  var image = context.getImageData(0, 0, canvas.width, canvas.height);
  var view8 = image.data;
  var i, ii, alpha, offset;
  for (i = 0, ii = view8.length; i < ii; i += 4) {
    alpha = view8[i + 3] * 4;
    if (alpha) {
      view8[i] = this.gradient_[alpha];
      view8[i + 1] = this.gradient_[alpha + 1];
      view8[i + 2] = this.gradient_[alpha + 2];
    }
  }
  context.putImageData(image, 0, 0);
};


/**
<<<<<<< HEAD
=======
 * Set the blur size in pixels.
>>>>>>> 2e406c96
 * @param {number} blur Blur size in pixels.
 * @api
 * @observable
 */
ol.layer.Heatmap.prototype.setBlur = function(blur) {
  this.set(ol.layer.HeatmapLayerProperty.BLUR, blur);
};
<<<<<<< HEAD
goog.exportProperty(
    ol.layer.Heatmap.prototype,
    'setBlur',
    ol.layer.Heatmap.prototype.setBlur);


/**
=======


/**
 * Set the gradient colors as array of strings.
>>>>>>> 2e406c96
 * @param {Array.<string>} colors Gradient.
 * @api
 * @observable
 */
ol.layer.Heatmap.prototype.setGradient = function(colors) {
  this.set(ol.layer.HeatmapLayerProperty.GRADIENT, colors);
};
<<<<<<< HEAD
goog.exportProperty(
    ol.layer.Heatmap.prototype,
    'setGradient',
    ol.layer.Heatmap.prototype.setGradient);


/**
=======


/**
 * Set the size of the radius in pixels.
>>>>>>> 2e406c96
 * @param {number} radius Radius size in pixel.
 * @api
 * @observable
 */
ol.layer.Heatmap.prototype.setRadius = function(radius) {
  this.set(ol.layer.HeatmapLayerProperty.RADIUS, radius);
<<<<<<< HEAD
};
goog.exportProperty(
    ol.layer.Heatmap.prototype,
    'setRadius',
    ol.layer.Heatmap.prototype.setRadius);
=======
};
>>>>>>> 2e406c96
<|MERGE_RESOLUTION|>--- conflicted
+++ resolved
@@ -99,13 +99,6 @@
   } else {
     weightFunction = weight;
   }
-<<<<<<< HEAD
-  goog.asserts.assert(goog.isFunction(weightFunction));
-
-  this.setStyle(goog.bind(function(feature, resolution) {
-    goog.asserts.assert(!goog.isNull(this.styleCache_));
-    goog.asserts.assert(goog.isDef(this.circleImage_));
-=======
   goog.asserts.assert(goog.isFunction(weightFunction),
       'weightFunction should be a function');
 
@@ -114,7 +107,6 @@
         'this.styleCache_ should not be null');
     goog.asserts.assert(goog.isDef(this.circleImage_),
         'this.circleImage_ should be defined');
->>>>>>> 2e406c96
     var weight = weightFunction(feature);
     var opacity = goog.isDef(weight) ? goog.math.clamp(weight, 0, 1) : 1;
     // cast to 8 bits
@@ -182,12 +174,8 @@
 ol.layer.Heatmap.prototype.createCircle_ = function() {
   var radius = this.getRadius();
   var blur = this.getBlur();
-<<<<<<< HEAD
-  goog.asserts.assert(goog.isDef(radius) && goog.isDef(blur));
-=======
   goog.asserts.assert(goog.isDef(radius) && goog.isDef(blur),
       'radius and blur should be defined');
->>>>>>> 2e406c96
   var halfSize = radius + blur + 1;
   var size = 2 * halfSize;
   var context = ol.dom.createCanvasContext2D(size, size);
@@ -203,10 +191,7 @@
 
 
 /**
-<<<<<<< HEAD
-=======
  * Return the blur size in pixels.
->>>>>>> 2e406c96
  * @return {number} Blur size in pixels.
  * @api
  * @observable
@@ -214,20 +199,10 @@
 ol.layer.Heatmap.prototype.getBlur = function() {
   return /** @type {number} */ (this.get(ol.layer.HeatmapLayerProperty.BLUR));
 };
-<<<<<<< HEAD
-goog.exportProperty(
-    ol.layer.Heatmap.prototype,
-    'getBlur',
-    ol.layer.Heatmap.prototype.getBlur);
-
-
-/**
-=======
 
 
 /**
  * Return the gradient colors as array of strings.
->>>>>>> 2e406c96
  * @return {Array.<string>} Colors.
  * @api
  * @observable
@@ -247,20 +222,6 @@
 ol.layer.Heatmap.prototype.getRadius = function() {
   return /** @type {number} */ (this.get(ol.layer.HeatmapLayerProperty.RADIUS));
 };
-
-
-/**
- * @return {number} Radius size in pixel.
- * @api
- * @observable
- */
-ol.layer.Heatmap.prototype.getRadius = function() {
-  return /** @type {number} */ (this.get(ol.layer.HeatmapLayerProperty.RADIUS));
-};
-goog.exportProperty(
-    ol.layer.Heatmap.prototype,
-    'getRadius',
-    ol.layer.Heatmap.prototype.getRadius);
 
 
 /**
@@ -286,15 +247,10 @@
  * @private
  */
 ol.layer.Heatmap.prototype.handleRender_ = function(event) {
-<<<<<<< HEAD
-  goog.asserts.assert(event.type == ol.render.EventType.RENDER);
-  goog.asserts.assert(!goog.isNull(this.gradient_));
-=======
   goog.asserts.assert(event.type == ol.render.EventType.RENDER,
       'event.type should be RENDER');
   goog.asserts.assert(!goog.isNull(this.gradient_),
       'this.gradient_ should not be null');
->>>>>>> 2e406c96
   var context = event.context;
   var canvas = context.canvas;
   var image = context.getImageData(0, 0, canvas.width, canvas.height);
@@ -313,10 +269,7 @@
 
 
 /**
-<<<<<<< HEAD
-=======
  * Set the blur size in pixels.
->>>>>>> 2e406c96
  * @param {number} blur Blur size in pixels.
  * @api
  * @observable
@@ -324,20 +277,10 @@
 ol.layer.Heatmap.prototype.setBlur = function(blur) {
   this.set(ol.layer.HeatmapLayerProperty.BLUR, blur);
 };
-<<<<<<< HEAD
-goog.exportProperty(
-    ol.layer.Heatmap.prototype,
-    'setBlur',
-    ol.layer.Heatmap.prototype.setBlur);
-
-
-/**
-=======
 
 
 /**
  * Set the gradient colors as array of strings.
->>>>>>> 2e406c96
  * @param {Array.<string>} colors Gradient.
  * @api
  * @observable
@@ -345,32 +288,14 @@
 ol.layer.Heatmap.prototype.setGradient = function(colors) {
   this.set(ol.layer.HeatmapLayerProperty.GRADIENT, colors);
 };
-<<<<<<< HEAD
-goog.exportProperty(
-    ol.layer.Heatmap.prototype,
-    'setGradient',
-    ol.layer.Heatmap.prototype.setGradient);
-
-
-/**
-=======
 
 
 /**
  * Set the size of the radius in pixels.
->>>>>>> 2e406c96
  * @param {number} radius Radius size in pixel.
  * @api
  * @observable
  */
 ol.layer.Heatmap.prototype.setRadius = function(radius) {
   this.set(ol.layer.HeatmapLayerProperty.RADIUS, radius);
-<<<<<<< HEAD
-};
-goog.exportProperty(
-    ol.layer.Heatmap.prototype,
-    'setRadius',
-    ol.layer.Heatmap.prototype.setRadius);
-=======
-};
->>>>>>> 2e406c96
+};