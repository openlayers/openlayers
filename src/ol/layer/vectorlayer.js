goog.provide('ol.layer.Vector');

goog.require('goog.asserts');
goog.require('goog.events.EventType');
goog.require('goog.object');
goog.require('ol.Feature');
goog.require('ol.geom.SharedVertices');
goog.require('ol.layer.Layer');
goog.require('ol.projection');
goog.require('ol.source.Vector');
goog.require('ol.structs.RTree');
goog.require('ol.style.Style');



/**
 * @constructor
 */
ol.layer.FeatureCache = function() {

  /**
   * @type {Object.<string, ol.Feature>}
   * @private
   */
  this.idLookup_;

  /**
   * @type {Object.<string, ol.Feature>}
   * @private
   */
  this.geometryTypeIndex_;

  /**
   * @type {ol.structs.RTree}
   * @private
   */
  this.rTree_;

  this.clear();

};


/**
 * Clear the cache.
 */
ol.layer.FeatureCache.prototype.clear = function() {
  this.idLookup_ = {};
  var geometryTypeIndex = {};
  for (var key in ol.geom.GeometryType) {
    geometryTypeIndex[ol.geom.GeometryType[key]] = {};
  }
  this.geometryTypeIndex_ = geometryTypeIndex;
  this.rTree_ = new ol.structs.RTree();
};


/**
 * Add a feature to the cache.
 * @param {ol.Feature} feature Feature to be cached.
 */
ol.layer.FeatureCache.prototype.add = function(feature) {
  var id = goog.getUid(feature).toString(),
      geometry = feature.getGeometry();

  this.idLookup_[id] = feature;

  // index by geometry type and bounding box
  if (!goog.isNull(geometry)) {
    var geometryType = geometry.getType();
    this.geometryTypeIndex_[geometryType][id] = feature;
    this.rTree_.put(geometry.getBounds(),
        feature, geometryType);
  }
};


/**
 * @param {ol.filter.Filter=} opt_filter Optional filter.
 * @return {Object.<string, ol.Feature>} Object of features, keyed by id.
 */
ol.layer.FeatureCache.prototype.getFeaturesObject = function(opt_filter) {
  var i, features;
  if (!goog.isDef(opt_filter)) {
    features = this.idLookup_;
  } else {
    if (opt_filter instanceof ol.filter.Geometry) {
      features = this.geometryTypeIndex_[opt_filter.getType()];
    } else if (opt_filter instanceof ol.filter.Extent) {
      features = this.rTree_.find(opt_filter.getExtent());
    } else if (opt_filter instanceof ol.filter.Logical &&
        opt_filter.operator === ol.filter.LogicalOperator.AND) {
      var filters = opt_filter.getFilters();
      if (filters.length === 2) {
        var filter, geometryFilter, extentFilter;
        for (i = 0; i <= 1; ++i) {
          filter = filters[i];
          if (filter instanceof ol.filter.Geometry) {
            geometryFilter = filter;
          } else if (filter instanceof ol.filter.Extent) {
            extentFilter = filter;
          }
        }
        if (extentFilter && geometryFilter) {
          features = this.rTree_.find(
              extentFilter.getExtent(), geometryFilter.getType());
        }
      }
    }
    if (!goog.isDef(features)) {
      // TODO: support fast lane for other filter types
      var candidates = this.idLookup_,
          feature;
      features = {};
      for (i in candidates) {
        feature = candidates[i];
        if (opt_filter.applies(feature) === true) {
          features[i] = feature;
        }
      }
    }
  }
  return features;
};


/**
 * @param {ol.filter.Geometry} filter Geometry type filter.
 * @return {Array.<ol.Feature>} Array of features.
 * @private
 */
ol.layer.FeatureCache.prototype.getFeaturesByGeometryType_ = function(filter) {
  return goog.object.getValues(this.geometryTypeIndex_[filter.getType()]);
};


/**
 * Get features by ids.
 * @param {Array.<string>} ids Array of (internal) identifiers.
 * @return {Array.<ol.Feature>} Array of features.
 * @private
 */
ol.layer.FeatureCache.prototype.getFeaturesByIds_ = function(ids) {
  var len = ids.length,
      features = new Array(len),
      i;
  for (i = 0; i < len; ++i) {
    features[i] = this.idLookup_[ids[i]];
  }
  return features;
};



/**
 * @constructor
 * @extends {ol.layer.Layer}
 * @param {ol.layer.VectorLayerOptions} options Vector layer options.
 */
ol.layer.Vector = function(options) {

  goog.base(this, {
    opacity: options.opacity,
    source: options.source,
    visible: options.visible
  });

  /**
   * @private
   * @type {ol.style.Style}
   */
  this.style_ = goog.isDef(options.style) ? options.style : null;

  /**
   * @type {ol.layer.FeatureCache}
   * @private
   */
  this.featureCache_ = new ol.layer.FeatureCache();

  /**
   * TODO: this means we need to know dimension at construction
   * @type {ol.geom.SharedVertices}
   * @private
   */
  this.pointVertices_ = new ol.geom.SharedVertices();

  /**
   * TODO: this means we need to know dimension at construction
   * @type {ol.geom.SharedVertices}
   * @private
   */
  this.lineVertices_ = new ol.geom.SharedVertices();

  /**
   * TODO: this means we need to know dimension at construction
   * @type {ol.geom.SharedVertices}
   * @private
   */
  this.polygonVertices_ = new ol.geom.SharedVertices();

};
goog.inherits(ol.layer.Vector, ol.layer.Layer);


/**
 * @param {Array.<ol.Feature>} features Array of features.
 */
ol.layer.Vector.prototype.addFeatures = function(features) {
  for (var i = 0, ii = features.length; i < ii; ++i) {
    this.featureCache_.add(features[i]);
  }
  // TODO: events for real - listeners want features and extent here
  this.dispatchEvent(goog.events.EventType.CHANGE);
};


/**
 * @return {ol.source.Vector} Source.
 */
ol.layer.Vector.prototype.getVectorSource = function() {
  return /** @type {ol.source.Vector} */ (this.getSource());
};


/**
 * @param {ol.filter.Filter=} opt_filter Optional filter.
 * @return {Array.<ol.Feature>} Array of features.
 */
ol.layer.Vector.prototype.getFeatures = function(opt_filter) {
  return goog.object.getValues(
      this.featureCache_.getFeaturesObject(opt_filter));
};


/**
 * @param {ol.filter.Filter=} opt_filter Optional filter.
 * @return {Object.<string, ol.Feature>} Features.
 */
ol.layer.Vector.prototype.getFeaturesObject = function(opt_filter) {
  return this.featureCache_.getFeaturesObject(opt_filter);
};


/**
 * @return {ol.geom.SharedVertices} Shared line vertices.
 */
ol.layer.Vector.prototype.getLineVertices = function() {
  return this.lineVertices_;
};


/**
 * @return {ol.geom.SharedVertices} Shared point vertices.
 */
ol.layer.Vector.prototype.getPointVertices = function() {
  return this.pointVertices_;
};


/**
 * @return {ol.geom.SharedVertices} Shared polygon vertices.
 */
ol.layer.Vector.prototype.getPolygonVertices = function() {
  return this.polygonVertices_;
};


/**
 * @param {Object.<string, ol.Feature>} features Features.
 * @return {Array.<Array>} symbolizers for features.
 */
ol.layer.Vector.prototype.groupFeaturesBySymbolizerLiteral =
    function(features) {
  var uniqueLiterals = {},
      featuresBySymbolizer = [],
      style = this.style_,
      i, j, l, feature, literals, numLiterals, literal, uniqueLiteral, key;
  for (i in features) {
    feature = features[i];
    literals = feature.getSymbolizerLiterals();
    if (goog.isNull(literals)) {
      literals = goog.isNull(style) ?
          ol.style.Style.applyDefaultStyle(feature) :
          style.apply(feature);
    }
    numLiterals = literals.length;
    for (j = 0; j < numLiterals; ++j) {
      literal = literals[j];
      for (l in uniqueLiterals) {
        uniqueLiteral = featuresBySymbolizer[uniqueLiterals[l]][1];
        if (literal.equals(uniqueLiteral)) {
          literal = uniqueLiteral;
          break;
        }
      }
      key = goog.getUid(literal);
      if (!goog.object.containsKey(uniqueLiterals, key)) {
        uniqueLiterals[key] = featuresBySymbolizer.length;
        featuresBySymbolizer.push([[], literal]);
      }
      featuresBySymbolizer[uniqueLiterals[key]][0].push(feature);
    }
  }
  return featuresBySymbolizer;
};


/**
 * @param {Object|Element|Document|string} data Feature data.
 * @param {ol.parser.Parser} parser Feature parser.
 * @param {ol.Projection} projection This sucks.  The layer should be a view in
 *     one projection.
 */
ol.layer.Vector.prototype.parseFeatures = function(data, parser, projection) {
  var features;

  var lookup = {
    'point': this.pointVertices_,
    'linestring': this.lineVertices_,
    'polygon': this.polygonVertices_,
    'multipoint': this.pointVertices_,
    'multilinstring': this.lineVertices_,
    'multipolygon': this.polygonVertices_
  };

  var callback = function(feature, type) {
    return lookup[type];
  };
<<<<<<< HEAD

  var addFeatures = function(features) {
    var sourceProjection = this.getSource().getProjection();
    var transform = ol.projection.getTransform(sourceProjection, projection);

    transform(
        this.pointVertices_.coordinates,
        this.pointVertices_.coordinates,
        this.pointVertices_.getDimension());

    transform(
        this.lineVertices_.coordinates,
        this.lineVertices_.coordinates,
        this.lineVertices_.getDimension());

    transform(
        this.polygonVertices_.coordinates,
        this.polygonVertices_.coordinates,
        this.polygonVertices_.getDimension());

    this.addFeatures(features);
  };

  if (typeof data === 'string') {
    goog.asserts.assert(typeof parser.readFeaturesFromString === 'function',
        'Expected a parser with readFeaturesFromString method.');
    features = parser.readFeaturesFromString(data, {callback: callback});
  } else if (typeof data === 'object') {
    if (typeof parser.readFeaturesFromObjectAsync === 'function') {
      parser.readFeaturesFromObjectAsync(data, goog.bind(addFeatures, this),
          {callback: callback});
    } else {
      goog.asserts.assert(typeof parser.readFeaturesFromObject === 'function',
          'Expected a parser with a readFeaturesFromObject method.');
      features = parser.readFeaturesFromObject(data, {callback: callback});
      addFeatures.call(this, features);
    }
=======
  if (goog.isString(data)) {
    goog.asserts.assert(goog.isFunction(parser.readFeaturesFromString),
        'Expected a parser with readFeaturesFromString method.');
    features = parser.readFeaturesFromString(data, {callback: callback});
  } else if (goog.isObject(data)) {
    goog.asserts.assert(goog.isFunction(parser.readFeaturesFromObject),
        'Expected a parser with a readFeaturesFromObject method.');
    features = parser.readFeaturesFromObject(data, {callback: callback});
>>>>>>> cdb90a79
  } else {
    // TODO: parse more data types
    throw new Error('Data type not supported: ' + data);
  }
};


goog.require('ol.filter.Extent');
goog.require('ol.filter.Geometry');
goog.require('ol.filter.Logical');
goog.require('ol.filter.LogicalOperator');
goog.require('ol.geom.GeometryType');<|MERGE_RESOLUTION|>--- conflicted
+++ resolved
@@ -326,7 +326,6 @@
   var callback = function(feature, type) {
     return lookup[type];
   };
-<<<<<<< HEAD
 
   var addFeatures = function(features) {
     var sourceProjection = this.getSource().getProjection();
@@ -350,30 +349,20 @@
     this.addFeatures(features);
   };
 
-  if (typeof data === 'string') {
-    goog.asserts.assert(typeof parser.readFeaturesFromString === 'function',
-        'Expected a parser with readFeaturesFromString method.');
-    features = parser.readFeaturesFromString(data, {callback: callback});
-  } else if (typeof data === 'object') {
-    if (typeof parser.readFeaturesFromObjectAsync === 'function') {
-      parser.readFeaturesFromObjectAsync(data, goog.bind(addFeatures, this),
-          {callback: callback});
-    } else {
-      goog.asserts.assert(typeof parser.readFeaturesFromObject === 'function',
-          'Expected a parser with a readFeaturesFromObject method.');
-      features = parser.readFeaturesFromObject(data, {callback: callback});
-      addFeatures.call(this, features);
-    }
-=======
   if (goog.isString(data)) {
     goog.asserts.assert(goog.isFunction(parser.readFeaturesFromString),
         'Expected a parser with readFeaturesFromString method.');
     features = parser.readFeaturesFromString(data, {callback: callback});
   } else if (goog.isObject(data)) {
-    goog.asserts.assert(goog.isFunction(parser.readFeaturesFromObject),
-        'Expected a parser with a readFeaturesFromObject method.');
-    features = parser.readFeaturesFromObject(data, {callback: callback});
->>>>>>> cdb90a79
+    if (goog.isFunction(parser.readFeaturesFromObjectAsync)) {
+      parser.readFeaturesFromObjectAsync(data, goog.bind(addFeatures, this),
+          {callback: callback});
+    } else {
+      goog.asserts.assert(goog.isFunction(parser.readFeaturesFromObject),
+          'Expected a parser with a readFeaturesFromObject method.');
+      features = parser.readFeaturesFromObject(data, {callback: callback});
+      addFeatures.call(this, features);
+    }
   } else {
     // TODO: parse more data types
     throw new Error('Data type not supported: ' + data);
