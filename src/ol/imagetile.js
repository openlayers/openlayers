--- conflicted
+++ resolved
@@ -148,12 +148,8 @@
   if (this.state == ol.TileState.IDLE) {
     this.state = ol.TileState.LOADING;
     this.changed();
-<<<<<<< HEAD
-    goog.asserts.assert(goog.isNull(this.imageListenerKeys_));
-=======
     goog.asserts.assert(goog.isNull(this.imageListenerKeys_),
         'this.imageListenerKeys_ should be null');
->>>>>>> 2e406c96
     this.imageListenerKeys_ = [
       goog.events.listenOnce(this.image_, goog.events.EventType.ERROR,
           this.handleImageError_, false, this),
