--- conflicted
+++ resolved
@@ -93,12 +93,8 @@
   } else {
     goog.asserts.assert(projection, 'argument projection is truthy');
     var tileCoord = [z, x, y];
-<<<<<<< HEAD
-    var urlTileCoord = this.getWrapXTileCoord(tileCoord, projection);
-=======
     var urlTileCoord = this.getTileCoordForTileUrlFunction(
         tileCoord, projection);
->>>>>>> 2e406c96
     var tileUrl = goog.isNull(urlTileCoord) ? undefined :
         this.tileUrlFunction(urlTileCoord, pixelRatio, projection);
     var tile = new this.tileClass(
@@ -161,10 +157,7 @@
 
 
 /**
-<<<<<<< HEAD
-=======
  * Set the tile load function of the source.
->>>>>>> 2e406c96
  * @param {ol.TileLoadFunctionType} tileLoadFunction Tile load function.
  * @api
  */
