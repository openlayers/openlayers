--- conflicted
+++ resolved
@@ -49,11 +49,7 @@
     tileGrid: options.tileGrid,
     tileLoadFunction: options.tileLoadFunction,
     tileUrlFunction: goog.bind(this.tileUrlFunction_, this),
-<<<<<<< HEAD
-    wrapX: options.wrapX
-=======
     wrapX: goog.isDef(options.wrapX) ? options.wrapX : true
->>>>>>> 2e406c96
   });
 
   var urls = options.urls;
