--- conflicted
+++ resolved
@@ -400,21 +400,11 @@
         tileResolution * gutter, tileExtent);
   }
 
-<<<<<<< HEAD
   if (!goog.isNull(this.getProjection()) &&
       this.getProjection() !== projection) {
     var transformFn = ol.proj.getTransform(projection, this.getProjection());
     tileExtent = ol.extent.applyTransform(tileExtent, transformFn);
   }
-
-  var extent = this.getExtent();
-  if (!goog.isNull(extent) && (!ol.extent.intersects(tileExtent, extent) ||
-      ol.extent.touches(tileExtent, extent))) {
-    return undefined;
-  }
-
-=======
->>>>>>> 4fb90517
   if (pixelRatio != 1) {
     tileSize = (tileSize * pixelRatio + 0.5) | 0;
   }
