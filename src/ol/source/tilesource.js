goog.provide('ol.source.Tile');
goog.provide('ol.source.TileEvent');
goog.provide('ol.source.TileOptions');

<<<<<<< HEAD
=======
goog.require('goog.asserts');
>>>>>>> 2e406c96
goog.require('goog.events.Event');
goog.require('ol.Attribution');
goog.require('ol.Extent');
goog.require('ol.TileCache');
goog.require('ol.TileRange');
goog.require('ol.TileState');
<<<<<<< HEAD
=======
goog.require('ol.size');
>>>>>>> 2e406c96
goog.require('ol.source.Source');
goog.require('ol.tilecoord');
goog.require('ol.tilegrid.TileGrid');


/**
 * @typedef {{attributions: (Array.<ol.Attribution>|undefined),
 *            extent: (ol.Extent|undefined),
 *            logo: (string|olx.LogoOptions|undefined),
 *            opaque: (boolean|undefined),
 *            tilePixelRatio: (number|undefined),
 *            projection: ol.proj.ProjectionLike,
 *            state: (ol.source.State|undefined),
 *            tileGrid: (ol.tilegrid.TileGrid|undefined),
 *            wrapX: (boolean|undefined)}}
 */
ol.source.TileOptions;



/**
 * @classdesc
 * Abstract base class; normally only used for creating subclasses and not
 * instantiated in apps.
 * Base class for sources providing images divided into a tile grid.
 *
 * @constructor
 * @extends {ol.source.Source}
 * @param {ol.source.TileOptions} options Tile source options.
 * @api
 */
ol.source.Tile = function(options) {

  goog.base(this, {
    attributions: options.attributions,
    extent: options.extent,
    logo: options.logo,
    projection: options.projection,
    state: options.state,
    wrapX: options.wrapX
  });

  /**
   * @private
   * @type {boolean}
   */
  this.opaque_ = goog.isDef(options.opaque) ? options.opaque : false;

  /**
   * @private
   * @type {number}
   */
  this.tilePixelRatio_ = goog.isDef(options.tilePixelRatio) ?
      options.tilePixelRatio : 1;

  /**
   * @protected
   * @type {ol.tilegrid.TileGrid}
   */
  this.tileGrid = goog.isDef(options.tileGrid) ? options.tileGrid : null;

  /**
   * @protected
   * @type {ol.TileCache}
   */
  this.tileCache = new ol.TileCache();

  /**
<<<<<<< HEAD
   * @private
   * @type {boolean|undefined}
   */
  this.wrapX_ = options.wrapX;
=======
   * @protected
   * @type {ol.Size}
   */
  this.tmpSize = [0, 0];
>>>>>>> 2e406c96

};
goog.inherits(ol.source.Tile, ol.source.Source);


/**
 * @return {boolean} Can expire cache.
 */
ol.source.Tile.prototype.canExpireCache = function() {
  return this.tileCache.canExpireCache();
};


/**
 * @param {Object.<string, ol.TileRange>} usedTiles Used tiles.
 */
ol.source.Tile.prototype.expireCache = function(usedTiles) {
  this.tileCache.expireCache(usedTiles);
};


/**
 * @param {number} z Zoom level.
 * @param {ol.TileRange} tileRange Tile range.
 * @param {function(ol.Tile):(boolean|undefined)} callback Called with each
 *     loaded tile.  If the callback returns `false`, the tile will not be
 *     considered loaded.
 * @return {boolean} The tile range is fully covered with loaded tiles.
 */
ol.source.Tile.prototype.forEachLoadedTile = function(z, tileRange, callback) {
  var covered = true;
  var tile, tileCoordKey, loaded;
  for (var x = tileRange.minX; x <= tileRange.maxX; ++x) {
    for (var y = tileRange.minY; y <= tileRange.maxY; ++y) {
      tileCoordKey = this.getKeyZXY(z, x, y);
      loaded = false;
      if (this.tileCache.containsKey(tileCoordKey)) {
        tile = /** @type {!ol.Tile} */ (this.tileCache.get(tileCoordKey));
        loaded = tile.getState() === ol.TileState.LOADED;
        if (loaded) {
          loaded = (callback(tile) !== false);
        }
      }
      if (!loaded) {
        covered = false;
      }
    }
  }
  return covered;
};


/**
 * @return {number} Gutter.
 */
ol.source.Tile.prototype.getGutter = function() {
  return 0;
};


/**
 * @param {number} z Z.
 * @param {number} x X.
 * @param {number} y Y.
 * @return {string} Key.
 * @protected
 */
ol.source.Tile.prototype.getKeyZXY = ol.tilecoord.getKeyZXY;


/**
 * @return {boolean} Opaque.
 */
ol.source.Tile.prototype.getOpaque = function() {
  return this.opaque_;
};


/**
 * @inheritDoc
 */
ol.source.Tile.prototype.getResolutions = function() {
  return this.tileGrid.getResolutions();
};


/**
 * @param {number} z Tile coordinate z.
 * @param {number} x Tile coordinate x.
 * @param {number} y Tile coordinate y.
 * @param {number} pixelRatio Pixel ratio.
 * @param {ol.proj.Projection=} opt_projection Projection.
 * @return {!ol.Tile} Tile.
 */
ol.source.Tile.prototype.getTile = goog.abstractMethod;


/**
 * Return the tile grid of the tile source.
 * @return {ol.tilegrid.TileGrid} Tile grid.
 * @api stable
 */
ol.source.Tile.prototype.getTileGrid = function() {
  return this.tileGrid;
};


/**
 * @param {ol.proj.Projection} projection Projection.
 * @return {ol.tilegrid.TileGrid} Tile grid.
 */
ol.source.Tile.prototype.getTileGridForProjection = function(projection) {
  if (goog.isNull(this.tileGrid)) {
    return ol.tilegrid.getForProjection(projection);
  } else {
    return this.tileGrid;
  }
};


/**
 * @param {number} z Z.
 * @param {number} pixelRatio Pixel ratio.
 * @param {ol.proj.Projection} projection Projection.
 * @return {ol.Size} Tile size.
 */
ol.source.Tile.prototype.getTilePixelSize =
    function(z, pixelRatio, projection) {
  var tileGrid = this.getTileGridForProjection(projection);
  return ol.size.scale(ol.size.toSize(tileGrid.getTileSize(z), this.tmpSize),
      this.tilePixelRatio_, this.tmpSize);
};


/**
 * Handles x-axis wrapping and returns a tile coordinate when it is within
 * the resolution and extent range.
 * @param {ol.TileCoord} tileCoord Tile coordinate.
 * @param {ol.proj.Projection=} opt_projection Projection.
 * @return {ol.TileCoord} Tile coordinate to be passed to the tileUrlFunction or
 *     null if no tile URL should be created for the passed `tileCoord`.
 */
ol.source.Tile.prototype.getTileCoordForTileUrlFunction =
    function(tileCoord, opt_projection) {
  var projection = goog.isDef(opt_projection) ?
      opt_projection : this.getProjection();
  var tileGrid = this.getTileGridForProjection(projection);
  goog.asserts.assert(!goog.isNull(tileGrid), 'tile grid needed');
  if (this.getWrapX()) {
    tileCoord = ol.tilecoord.wrapX(tileCoord, tileGrid, projection);
  }
  return ol.tilecoord.restrictByExtentAndZ(tileCoord, tileGrid);
};


/**
 * Handles x-axis wrapping. When `this.wrapX_` is undefined or the projection
 * is not a global projection, `tileCoord` will be returned unaltered. When
 * `this.wrapX_` is true, the tile coordinate will be wrapped horizontally.
 * When `this.wrapX_` is `false`, `null` will be returned for tiles that are
 * outside the projection extent.
 * @param {ol.TileCoord} tileCoord Tile coordinate.
 * @param {ol.proj.Projection=} opt_projection Projection.
 * @return {ol.TileCoord} Tile coordinate.
 */
ol.source.Tile.prototype.getWrapXTileCoord =
    function(tileCoord, opt_projection) {
  var projection = goog.isDef(opt_projection) ?
      opt_projection : this.getProjection();
  var tileGrid = this.getTileGridForProjection(projection);
  if (goog.isDef(this.wrapX_) && tileGrid.isGlobal(tileCoord[0], projection)) {
    return this.wrapX_ ?
        ol.tilecoord.wrapX(tileCoord, tileGrid, projection) :
        ol.tilecoord.clipX(tileCoord, tileGrid, projection);
  } else {
    return tileCoord;
  }
};


/**
 * Marks a tile coord as being used, without triggering a load.
 * @param {number} z Tile coordinate z.
 * @param {number} x Tile coordinate x.
 * @param {number} y Tile coordinate y.
 */
ol.source.Tile.prototype.useTile = goog.nullFunction;



/**
 * @classdesc
 * Events emitted by {@link ol.source.Tile} instances are instances of this
 * type.
 *
 * @constructor
 * @extends {goog.events.Event}
 * @implements {oli.source.TileEvent}
 * @param {string} type Type.
 * @param {ol.Tile} tile The tile.
 */
ol.source.TileEvent = function(type, tile) {

  goog.base(this, type);

  /**
   * The tile related to the event.
   * @type {ol.Tile}
   * @api
   */
  this.tile = tile;

};
goog.inherits(ol.source.TileEvent, goog.events.Event);


/**
 * @enum {string}
 */
ol.source.TileEventType = {

  /**
   * Triggered when a tile starts loading.
   * @event ol.source.TileEvent#tileloadstart
<<<<<<< HEAD
   * @api
=======
   * @api stable
>>>>>>> 2e406c96
   */
  TILELOADSTART: 'tileloadstart',

  /**
   * Triggered when a tile finishes loading.
   * @event ol.source.TileEvent#tileloadend
<<<<<<< HEAD
   * @api
=======
   * @api stable
>>>>>>> 2e406c96
   */
  TILELOADEND: 'tileloadend',

  /**
   * Triggered if tile loading results in an error.
   * @event ol.source.TileEvent#tileloaderror
<<<<<<< HEAD
   * @api
=======
   * @api stable
>>>>>>> 2e406c96
   */
  TILELOADERROR: 'tileloaderror'

};<|MERGE_RESOLUTION|>--- conflicted
+++ resolved
@@ -2,20 +2,14 @@
 goog.provide('ol.source.TileEvent');
 goog.provide('ol.source.TileOptions');
 
-<<<<<<< HEAD
-=======
 goog.require('goog.asserts');
->>>>>>> 2e406c96
 goog.require('goog.events.Event');
 goog.require('ol.Attribution');
 goog.require('ol.Extent');
 goog.require('ol.TileCache');
 goog.require('ol.TileRange');
 goog.require('ol.TileState');
-<<<<<<< HEAD
-=======
 goog.require('ol.size');
->>>>>>> 2e406c96
 goog.require('ol.source.Source');
 goog.require('ol.tilecoord');
 goog.require('ol.tilegrid.TileGrid');
@@ -84,17 +78,10 @@
   this.tileCache = new ol.TileCache();
 
   /**
-<<<<<<< HEAD
-   * @private
-   * @type {boolean|undefined}
-   */
-  this.wrapX_ = options.wrapX;
-=======
    * @protected
    * @type {ol.Size}
    */
   this.tmpSize = [0, 0];
->>>>>>> 2e406c96
 
 };
 goog.inherits(ol.source.Tile, ol.source.Source);
@@ -251,31 +238,6 @@
 
 
 /**
- * Handles x-axis wrapping. When `this.wrapX_` is undefined or the projection
- * is not a global projection, `tileCoord` will be returned unaltered. When
- * `this.wrapX_` is true, the tile coordinate will be wrapped horizontally.
- * When `this.wrapX_` is `false`, `null` will be returned for tiles that are
- * outside the projection extent.
- * @param {ol.TileCoord} tileCoord Tile coordinate.
- * @param {ol.proj.Projection=} opt_projection Projection.
- * @return {ol.TileCoord} Tile coordinate.
- */
-ol.source.Tile.prototype.getWrapXTileCoord =
-    function(tileCoord, opt_projection) {
-  var projection = goog.isDef(opt_projection) ?
-      opt_projection : this.getProjection();
-  var tileGrid = this.getTileGridForProjection(projection);
-  if (goog.isDef(this.wrapX_) && tileGrid.isGlobal(tileCoord[0], projection)) {
-    return this.wrapX_ ?
-        ol.tilecoord.wrapX(tileCoord, tileGrid, projection) :
-        ol.tilecoord.clipX(tileCoord, tileGrid, projection);
-  } else {
-    return tileCoord;
-  }
-};
-
-
-/**
  * Marks a tile coord as being used, without triggering a load.
  * @param {number} z Tile coordinate z.
  * @param {number} x Tile coordinate x.
@@ -319,33 +281,21 @@
   /**
    * Triggered when a tile starts loading.
    * @event ol.source.TileEvent#tileloadstart
-<<<<<<< HEAD
-   * @api
-=======
    * @api stable
->>>>>>> 2e406c96
    */
   TILELOADSTART: 'tileloadstart',
 
   /**
    * Triggered when a tile finishes loading.
    * @event ol.source.TileEvent#tileloadend
-<<<<<<< HEAD
-   * @api
-=======
    * @api stable
->>>>>>> 2e406c96
    */
   TILELOADEND: 'tileloadend',
 
   /**
    * Triggered if tile loading results in an error.
    * @event ol.source.TileEvent#tileloaderror
-<<<<<<< HEAD
-   * @api
-=======
    * @api stable
->>>>>>> 2e406c96
    */
   TILELOADERROR: 'tileloaderror'
 
