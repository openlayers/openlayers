goog.provide('ol.source.TileUTFGrid');

goog.require('goog.asserts');
goog.require('goog.async.nextTick');
goog.require('goog.events');
goog.require('goog.events.EventType');
goog.require('goog.net.Jsonp');
goog.require('ol.Attribution');
goog.require('ol.Tile');
goog.require('ol.TileState');
goog.require('ol.TileUrlFunction');
goog.require('ol.extent');
goog.require('ol.proj');
goog.require('ol.source.State');
goog.require('ol.source.Tile');



/**
 * @classdesc
 * Layer source for UTFGrid interaction data loaded from TileJSON format.
 *
 * @constructor
 * @extends {ol.source.Tile}
 * @param {olx.source.TileUTFGridOptions} options Source options.
 * @api
 */
ol.source.TileUTFGrid = function(options) {
  goog.base(this, {
    projection: ol.proj.get('EPSG:3857'),
    state: ol.source.State.LOADING
  });

  /**
   * @private
   * @type {boolean}
   */
  this.preemptive_ = goog.isDef(options.preemptive) ?
      options.preemptive : true;

  /**
   * @private
   * @type {!ol.TileUrlFunctionType}
   */
  this.tileUrlFunction_ = ol.TileUrlFunction.nullTileUrlFunction;

  /**
   * @private
   * @type {string|undefined}
   */
  this.template_ = undefined;

  var request = new goog.net.Jsonp(options.url);
  request.send(undefined, goog.bind(this.handleTileJSONResponse, this));
};
goog.inherits(ol.source.TileUTFGrid, ol.source.Tile);


/**
<<<<<<< HEAD
=======
 * Return the template from TileJSON.
>>>>>>> 2e406c96
 * @return {string|undefined} The template from TileJSON.
 * @api
 */
ol.source.TileUTFGrid.prototype.getTemplate = function() {
  return this.template_;
};


/**
 * Calls the callback (synchronously by default) with the available data
 * for given coordinate and resolution (or `null` if not yet loaded or
 * in case of an error).
 * @param {ol.Coordinate} coordinate Coordinate.
 * @param {number} resolution Resolution.
 * @param {function(this: T, Object)} callback Callback.
 * @param {T=} opt_this The object to use as `this` in the callback.
 * @param {boolean=} opt_request If `true` the callback is always async.
 *                               The tile data is requested if not yet loaded.
 * @template T
 * @api
 */
ol.source.TileUTFGrid.prototype.forDataAtCoordinateAndResolution = function(
    coordinate, resolution, callback, opt_this, opt_request) {
  if (!goog.isNull(this.tileGrid)) {
    var tileCoord = this.tileGrid.getTileCoordForCoordAndResolution(
        coordinate, resolution);
    var tile = /** @type {!ol.source.TileUTFGridTile_} */(this.getTile(
        tileCoord[0], tileCoord[1], tileCoord[2], 1, this.getProjection()));
    tile.forDataAtCoordinate(coordinate, callback, opt_this, opt_request);
  } else {
    if (opt_request === true) {
      goog.async.nextTick(function() {
        callback.call(opt_this, null);
      });
    } else {
      callback.call(opt_this, null);
    }
  }
};


/**
 * TODO: very similar to ol.source.TileJSON#handleTileJSONResponse
 * @protected
 * @param {TileJSON} tileJSON Tile JSON.
 */
ol.source.TileUTFGrid.prototype.handleTileJSONResponse = function(tileJSON) {

  var epsg4326Projection = ol.proj.get('EPSG:4326');

  var sourceProjection = this.getProjection();
  var extent;
  if (goog.isDef(tileJSON.bounds)) {
    var transform = ol.proj.getTransformFromProjections(
        epsg4326Projection, sourceProjection);
    extent = ol.extent.applyTransform(tileJSON.bounds, transform);
  }

  if (goog.isDef(tileJSON.scheme)) {
    goog.asserts.assert(tileJSON.scheme == 'xyz', 'tileJSON-scheme is "xyz"');
  }
  var minZoom = tileJSON.minzoom || 0;
  var maxZoom = tileJSON.maxzoom || 22;
  var tileGrid = ol.tilegrid.createXYZ({
    extent: ol.tilegrid.extentFromProjection(sourceProjection),
    maxZoom: maxZoom,
    minZoom: minZoom
  });
  this.tileGrid = tileGrid;

  this.template_ = tileJSON.template;

  var grids = tileJSON.grids;
  if (!goog.isDefAndNotNull(grids)) {
    this.setState(ol.source.State.ERROR);
    return;
  }

  this.tileUrlFunction_ = ol.TileUrlFunction.withTileCoordTransform(
      tileGrid.createTileCoordTransform(),
      ol.TileUrlFunction.createFromTemplates(grids));

  if (goog.isDef(tileJSON.attribution)) {
    var attributionExtent = goog.isDef(extent) ?
        extent : epsg4326Projection.getExtent();
    /** @type {Object.<string, Array.<ol.TileRange>>} */
    var tileRanges = {};
    var z, zKey;
    for (z = minZoom; z <= maxZoom; ++z) {
      zKey = z.toString();
      tileRanges[zKey] =
          [tileGrid.getTileRangeForExtentAndZ(attributionExtent, z)];
    }
    this.setAttributions([
      new ol.Attribution({
        html: tileJSON.attribution,
        tileRanges: tileRanges
      })
    ]);
  }

  this.setState(ol.source.State.READY);

};


/**
 * @inheritDoc
 */
ol.source.TileUTFGrid.prototype.getTile =
    function(z, x, y, pixelRatio, projection) {
  var tileCoordKey = this.getKeyZXY(z, x, y);
  if (this.tileCache.containsKey(tileCoordKey)) {
    return /** @type {!ol.Tile} */ (this.tileCache.get(tileCoordKey));
  } else {
    goog.asserts.assert(projection, 'argument projection is truthy');
    var tileCoord = [z, x, y];
    var tileUrl = this.tileUrlFunction_(tileCoord, pixelRatio, projection);
    var tile = new ol.source.TileUTFGridTile_(
        tileCoord,
        goog.isDef(tileUrl) ? ol.TileState.IDLE : ol.TileState.EMPTY,
        goog.isDef(tileUrl) ? tileUrl : '',
        this.tileGrid.getTileCoordExtent(tileCoord),
        this.preemptive_);
    this.tileCache.set(tileCoordKey, tile);
    return tile;
  }
};


/**
 * @inheritDoc
 */
ol.source.TileUTFGrid.prototype.useTile = function(z, x, y) {
  var tileCoordKey = this.getKeyZXY(z, x, y);
  if (this.tileCache.containsKey(tileCoordKey)) {
    this.tileCache.get(tileCoordKey);
  }
};



/**
 * @constructor
 * @extends {ol.Tile}
 * @param {ol.TileCoord} tileCoord Tile coordinate.
 * @param {ol.TileState} state State.
 * @param {string} src Image source URI.
 * @param {ol.Extent} extent Extent of the tile.
 * @param {boolean} preemptive Load the tile when visible (before it's needed).
 * @private
 */
ol.source.TileUTFGridTile_ =
    function(tileCoord, state, src, extent, preemptive) {

  goog.base(this, tileCoord, state);

  /**
   * @private
   * @type {string}
   */
  this.src_ = src;

  /**
   * @private
   * @type {ol.Extent}
   */
  this.extent_ = extent;

  /**
   * @private
   * @type {boolean}
   */
  this.preemptive_ = preemptive;

  /**
   * @private
   * @type {Array.<string>}
   */
  this.grid_ = null;

  /**
   * @private
   * @type {Array.<string>}
   */
  this.keys_ = null;

  /**
   * @private
   * @type {Object.<string, Object>|undefined}
   */
  this.data_ = null;
};
goog.inherits(ol.source.TileUTFGridTile_, ol.Tile);


/**
 * @inheritDoc
 */
ol.source.TileUTFGridTile_.prototype.getImage = function(opt_context) {
  return null;
};


/**
 * Synchronously returns data at given coordinate (if available).
 * @param {ol.Coordinate} coordinate Coordinate.
 * @return {Object}
 */
ol.source.TileUTFGridTile_.prototype.getData = function(coordinate) {
  if (goog.isNull(this.grid_) || goog.isNull(this.keys_) ||
      !goog.isDefAndNotNull(this.data_)) {
    return null;
  }
  var xRelative = (coordinate[0] - this.extent_[0]) /
      (this.extent_[2] - this.extent_[0]);
  var yRelative = (coordinate[1] - this.extent_[1]) /
      (this.extent_[3] - this.extent_[1]);

  var row = this.grid_[Math.floor((1 - yRelative) * this.grid_.length)];

  if (!goog.isString(row)) {
    return null;
  }

  var code = row.charCodeAt(Math.floor(xRelative * row.length));
  if (code >= 93) {
    code--;
  }
  if (code >= 35) {
    code--;
  }
  code -= 32;

  var key = this.keys_[code];

  return goog.isDefAndNotNull(key) ? this.data_[key] : null;
};


/**
 * Calls the callback (synchronously by default) with the available data
 * for given coordinate (or `null` if not yet loaded).
 * @param {ol.Coordinate} coordinate Coordinate.
 * @param {function(this: T, Object)} callback Callback.
 * @param {T=} opt_this The object to use as `this` in the callback.
 * @param {boolean=} opt_request If `true` the callback is always async.
 *                               The tile data is requested if not yet loaded.
 * @template T
 */
ol.source.TileUTFGridTile_.prototype.forDataAtCoordinate =
    function(coordinate, callback, opt_this, opt_request) {
  if (this.state == ol.TileState.IDLE && opt_request === true) {
    goog.events.listenOnce(this, goog.events.EventType.CHANGE, function(e) {
      callback.call(opt_this, this.getData(coordinate));
    }, false, this);
    this.loadInternal_();
  } else {
    if (opt_request === true) {
      goog.async.nextTick(function() {
        callback.call(opt_this, this.getData(coordinate));
      }, this);
    } else {
      callback.call(opt_this, this.getData(coordinate));
    }
  }
};


/**
 * @inheritDoc
 */
ol.source.TileUTFGridTile_.prototype.getKey = function() {
  return this.src_;
};


/**
 * @private
 */
ol.source.TileUTFGridTile_.prototype.handleError_ = function() {
  this.state = ol.TileState.ERROR;
  this.changed();
};


/**
 * @param {!UTFGridJSON} json
 * @private
 */
ol.source.TileUTFGridTile_.prototype.handleLoad_ = function(json) {
  this.grid_ = json.grid;
  this.keys_ = json.keys;
  this.data_ = json.data;

  this.state = ol.TileState.EMPTY;
  this.changed();
};


/**
 * @private
 */
ol.source.TileUTFGridTile_.prototype.loadInternal_ = function() {
  if (this.state == ol.TileState.IDLE) {
    this.state = ol.TileState.LOADING;
    var request = new goog.net.Jsonp(this.src_);
    request.send(undefined, goog.bind(this.handleLoad_, this),
                 goog.bind(this.handleError_, this));
  }
};


/**
 * Load not yet loaded URI.
 */
ol.source.TileUTFGridTile_.prototype.load = function() {
  if (this.preemptive_) {
    this.loadInternal_();
  }
};<|MERGE_RESOLUTION|>--- conflicted
+++ resolved
@@ -57,10 +57,7 @@
 
 
 /**
-<<<<<<< HEAD
-=======
  * Return the template from TileJSON.
->>>>>>> 2e406c96
  * @return {string|undefined} The template from TileJSON.
  * @api
  */
