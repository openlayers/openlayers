goog.provide('ol.source.MapQuest');

goog.require('goog.asserts');
goog.require('ol.Attribution');
goog.require('ol.source.OSM');
goog.require('ol.source.XYZ');



/**
 * @classdesc
 * Layer source for the MapQuest tile server.
 *
 * @constructor
 * @extends {ol.source.XYZ}
 * @param {olx.source.MapQuestOptions=} opt_options MapQuest options.
 * @api stable
 */
ol.source.MapQuest = function(opt_options) {

  var options = goog.isDef(opt_options) ? opt_options : {};
  goog.asserts.assert(options.layer in ol.source.MapQuestConfig,
      'known layer configured');

  var layerConfig = ol.source.MapQuestConfig[options.layer];

  /**
   * Layer. Possible values are `osm`, `sat`, and `hyb`.
   * @type {string}
   * @private
   */
  this.layer_ = options.layer;

<<<<<<< HEAD
  var protocol = ol.IS_HTTPS ? 'https:' : 'http:';
  var url = goog.isDef(options.url) ? options.url :
      protocol + '//otile{1-4}-s.mqcdn.com/tiles/1.0.0/' +
=======
  var url = goog.isDef(options.url) ? options.url :
      'https://otile{1-4}-s.mqcdn.com/tiles/1.0.0/' +
>>>>>>> 2e406c96
      this.layer_ + '/{z}/{x}/{y}.jpg';

  goog.base(this, {
    attributions: layerConfig.attributions,
    crossOrigin: 'anonymous',
    logo: 'https://developer.mapquest.com/content/osm/mq_logo.png',
    maxZoom: layerConfig.maxZoom,
    opaque: true,
    tileLoadFunction: options.tileLoadFunction,
    url: url
  });

};
goog.inherits(ol.source.MapQuest, ol.source.XYZ);


/**
 * @const
 * @type {ol.Attribution}
 */
ol.source.MapQuest.TILE_ATTRIBUTION = new ol.Attribution({
  html: 'Tiles Courtesy of <a href="http://www.mapquest.com/">MapQuest</a>'
});


/**
 * @type {Object.<string, {maxZoom: number, attributions: (Array.<ol.Attribution>)}>}
 */
ol.source.MapQuestConfig = {
  'osm': {
    maxZoom: 19,
    attributions: [
      ol.source.MapQuest.TILE_ATTRIBUTION,
      ol.source.OSM.ATTRIBUTION
    ]
  },
  'sat': {
    maxZoom: 18,
    attributions: [
      ol.source.MapQuest.TILE_ATTRIBUTION,
      new ol.Attribution({
        html: 'Portions Courtesy NASA/JPL-Caltech and ' +
            'U.S. Depart. of Agriculture, Farm Service Agency'
      })
    ]
  },
  'hyb': {
    maxZoom: 18,
    attributions: [
      ol.source.MapQuest.TILE_ATTRIBUTION,
      ol.source.OSM.ATTRIBUTION
    ]
  }
};


/**
<<<<<<< HEAD
=======
 * Get the layer of the source, either `osm`, `sat`, or `hyb`.
>>>>>>> 2e406c96
 * @return {string} Layer.
 * @api
 */
ol.source.MapQuest.prototype.getLayer = function() {
  return this.layer_;
};<|MERGE_RESOLUTION|>--- conflicted
+++ resolved
@@ -31,14 +31,8 @@
    */
   this.layer_ = options.layer;
 
-<<<<<<< HEAD
-  var protocol = ol.IS_HTTPS ? 'https:' : 'http:';
-  var url = goog.isDef(options.url) ? options.url :
-      protocol + '//otile{1-4}-s.mqcdn.com/tiles/1.0.0/' +
-=======
   var url = goog.isDef(options.url) ? options.url :
       'https://otile{1-4}-s.mqcdn.com/tiles/1.0.0/' +
->>>>>>> 2e406c96
       this.layer_ + '/{z}/{x}/{y}.jpg';
 
   goog.base(this, {
@@ -96,10 +90,7 @@
 
 
 /**
-<<<<<<< HEAD
-=======
  * Get the layer of the source, either `osm`, `sat`, or `hyb`.
->>>>>>> 2e406c96
  * @return {string} Layer.
  * @api
  */
