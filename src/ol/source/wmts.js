--- conflicted
+++ resolved
@@ -121,17 +121,10 @@
     // special template params
 
     template = (requestEncoding == ol.source.WMTSRequestEncoding.KVP) ?
-<<<<<<< HEAD
-        ol.uri.appendParams(template, context, proxy) :
-        template.replace(/\{(\w+?)\}/g, function(m, p) {
-          return (p.toLowerCase() in context) ? context[p.toLowerCase()] : m;
-        });
-=======
-      ol.uri.appendParams(template, context) :
+      ol.uri.appendParams(template, context, proxy) :
       template.replace(/\{(\w+?)\}/g, function(m, p) {
         return (p.toLowerCase() in context) ? context[p.toLowerCase()] : m;
       });
->>>>>>> 9fc0fb5e
 
     return (
       /**
@@ -152,29 +145,11 @@
           ol.obj.assign(localContext, dimensions);
           var url = template;
           if (requestEncoding == ol.source.WMTSRequestEncoding.KVP) {
-            url = ol.uri.appendParams(url, localContext);
+            url = ol.uri.appendParams(url, localContext, proxy);
           } else {
-<<<<<<< HEAD
-            var localContext = {
-              'TileMatrix': tileGrid.getMatrixId(tileCoord[0]),
-              'TileCol': tileCoord[1],
-              'TileRow': -tileCoord[2] - 1
-            };
-            ol.obj.assign(localContext, dimensions);
-            var url = template;
-            if (requestEncoding == ol.source.WMTSRequestEncoding.KVP) {
-              url = ol.uri.appendParams(url, localContext, proxy);
-            } else {
-              url = url.replace(/\{(\w+?)\}/g, function(m, p) {
-                return localContext[p];
-              });
-            }
-            return url;
-=======
             url = url.replace(/\{(\w+?)\}/g, function(m, p) {
               return localContext[p];
             });
->>>>>>> 9fc0fb5e
           }
           return url;
         }
