--- conflicted
+++ resolved
@@ -17,43 +17,12 @@
  * @param {ol.source.TiledWMSOptions} tiledWMSOptions options.
  */
 ol.source.TiledWMS = function(tiledWMSOptions) {
-<<<<<<< HEAD
-=======
-  var projection = ol.projection.createProjection(
-      tiledWMSOptions.projection, 'EPSG:3857');
-  var projectionExtent = projection.getExtent();
-
-  var extent = goog.isDef(tiledWMSOptions.extent) ?
-      tiledWMSOptions.extent : projectionExtent;
-
-  var transparent = goog.isDef(tiledWMSOptions.transparent) ?
-      tiledWMSOptions.transparent : true;
-
-  var version = goog.isDef(tiledWMSOptions.version) ?
-      tiledWMSOptions.version : '1.3';
-
->>>>>>> 1bac674e
   var tileGrid;
   if (goog.isDef(tiledWMSOptions.tileGrid)) {
     tileGrid = tiledWMSOptions.tileGrid;
   }
   var version = tiledWMSOptions.version;
 
-<<<<<<< HEAD
-=======
-  var baseParams = {
-    'SERVICE': 'WMS',
-    'VERSION': version,
-    'REQUEST': 'GetMap',
-    'STYLES': '',
-    'FORMAT': 'image/png',
-    'TRANSPARENT': transparent
-  };
-  baseParams[version >= '1.3' ? 'CRS' : 'SRS'] = projection.getCode();
-  goog.object.extend(baseParams, tiledWMSOptions.params);
-
-  var axisOrientation = projection.getAxisOrientation();
->>>>>>> 1bac674e
   var tileUrlFunction;
   if (tiledWMSOptions.urls) {
     var tileUrlFunctions = goog.array.map(
@@ -69,7 +38,8 @@
   } else {
     tileUrlFunction = ol.TileUrlFunction.nullTileUrlFunction;
   }
-
+  var transparent = goog.isDef(tiledWMSOptions.transparent) ?
+      tiledWMSOptions.transparent : true;
   var extent = tiledWMSOptions.extent;
 
   var tileCoordTransform = function(tileCoord, tileGrid, projection) {
@@ -100,14 +70,9 @@
     attributions: tiledWMSOptions.attributions,
     crossOrigin: tiledWMSOptions.crossOrigin,
     extent: extent,
-<<<<<<< HEAD
     tileGrid: tiledWMSOptions.tileGrid,
+    opaque: !transparent,
     projection: tiledWMSOptions.projection,
-=======
-    tileGrid: tileGrid,
-    opaque: !transparent,
-    projection: projection,
->>>>>>> 1bac674e
     tileUrlFunction: ol.TileUrlFunction.withTileCoordTransform(
         tileCoordTransform, tileUrlFunction)
   });
