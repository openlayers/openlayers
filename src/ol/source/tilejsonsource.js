--- conflicted
+++ resolved
@@ -76,11 +76,7 @@
   this.tileGrid = tileGrid;
 
   this.tileUrlFunction = ol.TileUrlFunction.withTileCoordTransform(
-<<<<<<< HEAD
-      tileGrid.createTileCoordTransform({extent: extent}),
-=======
       tileGrid.createTileCoordTransform(),
->>>>>>> 2e406c96
       ol.TileUrlFunction.createFromTemplates(tileJSON.tiles));
 
   if (goog.isDef(tileJSON.attribution) &&
