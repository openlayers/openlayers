goog.provide('ol.coordinate');

goog.require('ol.math');
goog.require('ol.string');


/**
 * Add `delta` to `coordinate`. `coordinate` is modified in place and returned
 * by the function.
 *
 * Example:
 *
 *     var coord = [7.85, 47.983333];
 *     ol.coordinate.add(coord, [-2, 4]);
 *     // coord is now [5.85, 51.983333]
 *
 * @param {ol.Coordinate} coordinate Coordinate.
 * @param {ol.Coordinate} delta Delta.
 * @return {ol.Coordinate} The input coordinate adjusted by the given delta.
 * @api stable
 */
ol.coordinate.add = function(coordinate, delta) {
  coordinate[0] += delta[0];
  coordinate[1] += delta[1];
  return coordinate;
};


/**
 * Calculates the point closest to the passed coordinate on the passed segment.
 * This is the foot of the perpendicular of the coordinate to the segment when
 * the foot is on the segment, or the closest segment coordinate when the foot
 * is outside the segment.
 *
 * @param {ol.Coordinate} coordinate The coordinate.
 * @param {Array.<ol.Coordinate>} segment The two coordinates of the segment.
 * @return {ol.Coordinate} The foot of the perpendicular of the coordinate to
 *     the segment.
 */
ol.coordinate.closestOnSegment = function(coordinate, segment) {
  var x0 = coordinate[0];
  var y0 = coordinate[1];
  var start = segment[0];
  var end = segment[1];
  var x1 = start[0];
  var y1 = start[1];
  var x2 = end[0];
  var y2 = end[1];
  var dx = x2 - x1;
  var dy = y2 - y1;
  var along = (dx === 0 && dy === 0) ? 0 :
      ((dx * (x0 - x1)) + (dy * (y0 - y1))) / ((dx * dx + dy * dy) || 0);
  var x, y;
  if (along <= 0) {
    x = x1;
    y = y1;
  } else if (along >= 1) {
    x = x2;
    y = y2;
  } else {
    x = x1 + along * dx;
    y = y1 + along * dy;
  }
  return [x, y];
};


/**
 * Returns a {@link ol.CoordinateFormatType} function that can be used to format
 * a {ol.Coordinate} to a string.
 *
 * Example without specifying the fractional digits:
 *
 *     var coord = [7.85, 47.983333];
 *     var stringifyFunc = ol.coordinate.createStringXY();
 *     var out = stringifyFunc(coord);
 *     // out is now '8, 48'
 *
 * Example with explicitly specifying 2 fractional digits:
 *
 *     var coord = [7.85, 47.983333];
 *     var stringifyFunc = ol.coordinate.createStringXY(2);
 *     var out = stringifyFunc(coord);
 *     // out is now '7.85, 47.98'
 *
 * @param {number=} opt_fractionDigits The number of digits to include
 *    after the decimal point. Default is `0`.
 * @return {ol.CoordinateFormatType} Coordinate format.
 * @api stable
 */
ol.coordinate.createStringXY = function(opt_fractionDigits) {
  return (
      /**
       * @param {ol.Coordinate|undefined} coordinate Coordinate.
       * @return {string} String XY.
       */
      function(coordinate) {
        return ol.coordinate.toStringXY(coordinate, opt_fractionDigits);
      });
};


/**
 * @private
 * @param {number} degrees Degrees.
 * @param {string} hemispheres Hemispheres.
 * @param {number=} opt_fractionDigits The number of digits to include
 *    after the decimal point. Default is `0`.
 * @return {string} String.
 */
ol.coordinate.degreesToStringHDMS_ = function(degrees, hemispheres, opt_fractionDigits) {
  var normalizedDegrees = ol.math.modulo(degrees + 180, 360) - 180;
  var x = Math.abs(3600 * normalizedDegrees);
  var dflPrecision = opt_fractionDigits || 0;
  return Math.floor(x / 3600) + '\u00b0 ' +
      ol.string.padNumber(Math.floor((x / 60) % 60), 2) + '\u2032 ' +
      ol.string.padNumber((x % 60), 2, dflPrecision) + '\u2033 ' +
      hemispheres.charAt(normalizedDegrees < 0 ? 1 : 0);
};


/**
 * Transforms the given {@link ol.Coordinate} to a string using the given string
 * template. The strings `{x}` and `{y}` in the template will be replaced with
 * the first and second coordinate values respectively.
 *
 * Example without specifying the fractional digits:
 *
 *     var coord = [7.85, 47.983333];
 *     var template = 'Coordinate is ({x}|{y}).';
 *     var out = ol.coordinate.format(coord, template);
 *     // out is now 'Coordinate is (8|48).'
 *
 * Example explicitly specifying the fractional digits:
 *
 *     var coord = [7.85, 47.983333];
 *     var template = 'Coordinate is ({x}|{y}).';
 *     var out = ol.coordinate.format(coord, template, 2);
 *     // out is now 'Coordinate is (7.85|47.98).'
 *
 * @param {ol.Coordinate|undefined} coordinate Coordinate.
 * @param {string} template A template string with `{x}` and `{y}` placeholders
 *     that will be replaced by first and second coordinate values.
 * @param {number=} opt_fractionDigits The number of digits to include
 *    after the decimal point. Default is `0`.
 * @return {string} Formatted coordinate.
 * @api stable
 */
ol.coordinate.format = function(coordinate, template, opt_fractionDigits) {
  if (coordinate) {
    return template
      .replace('{x}', coordinate[0].toFixed(opt_fractionDigits))
      .replace('{y}', coordinate[1].toFixed(opt_fractionDigits));
  } else {
    return '';
  }
};


/**
 * @param {ol.Coordinate} coordinate1 First coordinate.
 * @param {ol.Coordinate} coordinate2 Second coordinate.
 * @return {boolean} Whether the passed coordinates are equal.
 */
ol.coordinate.equals = function(coordinate1, coordinate2) {
  var equals = true;
  for (var i = coordinate1.length - 1; i >= 0; --i) {
    if (coordinate1[i] != coordinate2[i]) {
      equals = false;
      break;
    }
  }
  return equals;
};


/**
 * Rotate `coordinate` by `angle`. `coordinate` is modified in place and
 * returned by the function.
 *
 * Example:
 *
 *     var coord = [7.85, 47.983333];
 *     var rotateRadians = Math.PI / 2; // 90 degrees
 *     ol.coordinate.rotate(coord, rotateRadians);
 *     // coord is now [-47.983333, 7.85]
 *
 * @param {ol.Coordinate} coordinate Coordinate.
 * @param {number} angle Angle in radian.
 * @return {ol.Coordinate} Coordinate.
 * @api stable
 */
ol.coordinate.rotate = function(coordinate, angle) {
  var cosAngle = Math.cos(angle);
  var sinAngle = Math.sin(angle);
  var x = coordinate[0] * cosAngle - coordinate[1] * sinAngle;
  var y = coordinate[1] * cosAngle + coordinate[0] * sinAngle;
  coordinate[0] = x;
  coordinate[1] = y;
  return coordinate;
};


/**
 * Scale `coordinate` by `scale`. `coordinate` is modified in place and returned
 * by the function.
 *
 * Example:
 *
 *     var coord = [7.85, 47.983333];
 *     var scale = 1.2;
 *     ol.coordinate.scale(coord, scale);
 *     // coord is now [9.42, 57.5799996]
 *
 * @param {ol.Coordinate} coordinate Coordinate.
 * @param {number} scale Scale factor.
 * @return {ol.Coordinate} Coordinate.
 */
ol.coordinate.scale = function(coordinate, scale) {
  coordinate[0] *= scale;
  coordinate[1] *= scale;
  return coordinate;
};


/**
 * Subtract `delta` to `coordinate`. `coordinate` is modified in place and
 * returned by the function.
 *
 * @param {ol.Coordinate} coordinate Coordinate.
 * @param {ol.Coordinate} delta Delta.
 * @return {ol.Coordinate} Coordinate.
 */
ol.coordinate.sub = function(coordinate, delta) {
  coordinate[0] -= delta[0];
  coordinate[1] -= delta[1];
  return coordinate;
};


/**
 * @param {ol.Coordinate} coord1 First coordinate.
 * @param {ol.Coordinate} coord2 Second coordinate.
 * @return {number} Squared distance between coord1 and coord2.
 */
ol.coordinate.squaredDistance = function(coord1, coord2) {
  var dx = coord1[0] - coord2[0];
  var dy = coord1[1] - coord2[1];
  return dx * dx + dy * dy;
};


/**
* @param {ol.Coordinate} coord1 First coordinate.
* @param {ol.Coordinate} coord2 Second coordinate.
* @return {number} Distance between coord1 and coord2.
*/
ol.coordinate.distance = function(coord1, coord2) {
  return Math.sqrt(ol.coordinate.squaredDistance(coord1, coord2));
};


/**
<<<<<<< HEAD
* @param {ol.Coordinate} coord1 First coordinate.
* @param {ol.Coordinate} coord2 Second coordinate.
* @return {number} Distance between coord1 and coord2.
*/
ol.coordinate.distance = function(coord1, coord2) {
  return Math.sqrt(ol.coordinate.squaredDistance(coord1, coord2));
};


/**
=======
>>>>>>> 7614d7ce
 * Calculate the squared distance from a coordinate to a line segment.
 *
 * @param {ol.Coordinate} coordinate Coordinate of the point.
 * @param {Array.<ol.Coordinate>} segment Line segment (2 coordinates).
 * @return {number} Squared distance from the point to the line segment.
 */
ol.coordinate.squaredDistanceToSegment = function(coordinate, segment) {
  return ol.coordinate.squaredDistance(coordinate,
      ol.coordinate.closestOnSegment(coordinate, segment));
};


/**
 * Format a geographic coordinate with the hemisphere, degrees, minutes, and
 * seconds.
 *
 * Example without specifying fractional digits:
 *
 *     var coord = [7.85, 47.983333];
 *     var out = ol.coordinate.toStringHDMS(coord);
 *     // out is now '47° 58′ 60″ N 7° 50′ 60″ E'
 *
 * Example explicitly specifying 1 fractional digit:
 *
 *     var coord = [7.85, 47.983333];
 *     var out = ol.coordinate.toStringHDMS(coord, 1);
 *     // out is now '47° 58′ 60.0″ N 7° 50′ 60.0″ E'
 *
 * @param {ol.Coordinate|undefined} coordinate Coordinate.
 * @param {number=} opt_fractionDigits The number of digits to include
 *    after the decimal point. Default is `0`.
 * @return {string} Hemisphere, degrees, minutes and seconds.
 * @api stable
 */
ol.coordinate.toStringHDMS = function(coordinate, opt_fractionDigits) {
  if (coordinate) {
    return ol.coordinate.degreesToStringHDMS_(coordinate[1], 'NS', opt_fractionDigits) + ' ' +
        ol.coordinate.degreesToStringHDMS_(coordinate[0], 'EW', opt_fractionDigits);
  } else {
    return '';
  }
};


/**
 * Format a coordinate as a comma delimited string.
 *
 * Example without specifying fractional digits:
 *
 *     var coord = [7.85, 47.983333];
 *     var out = ol.coordinate.toStringXY(coord);
 *     // out is now '8, 48'
 *
 * Example explicitly specifying 1 fractional digit:
 *
 *     var coord = [7.85, 47.983333];
 *     var out = ol.coordinate.toStringXY(coord, 1);
 *     // out is now '7.8, 48.0'
 *
 * @param {ol.Coordinate|undefined} coordinate Coordinate.
 * @param {number=} opt_fractionDigits The number of digits to include
 *    after the decimal point. Default is `0`.
 * @return {string} XY.
 * @api stable
 */
ol.coordinate.toStringXY = function(coordinate, opt_fractionDigits) {
  return ol.coordinate.format(coordinate, '{x}, {y}', opt_fractionDigits);
};<|MERGE_RESOLUTION|>--- conflicted
+++ resolved
@@ -251,29 +251,16 @@
 
 
 /**
-* @param {ol.Coordinate} coord1 First coordinate.
-* @param {ol.Coordinate} coord2 Second coordinate.
-* @return {number} Distance between coord1 and coord2.
-*/
+ * @param {ol.Coordinate} coord1 First coordinate.
+ * @param {ol.Coordinate} coord2 Second coordinate.
+ * @return {number} Distance between coord1 and coord2.
+ */
 ol.coordinate.distance = function(coord1, coord2) {
   return Math.sqrt(ol.coordinate.squaredDistance(coord1, coord2));
 };
 
 
 /**
-<<<<<<< HEAD
-* @param {ol.Coordinate} coord1 First coordinate.
-* @param {ol.Coordinate} coord2 Second coordinate.
-* @return {number} Distance between coord1 and coord2.
-*/
-ol.coordinate.distance = function(coord1, coord2) {
-  return Math.sqrt(ol.coordinate.squaredDistance(coord1, coord2));
-};
-
-
-/**
-=======
->>>>>>> 7614d7ce
  * Calculate the squared distance from a coordinate to a line segment.
  *
  * @param {ol.Coordinate} coordinate Coordinate of the point.
