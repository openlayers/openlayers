--- conflicted
+++ resolved
@@ -214,11 +214,7 @@
 
 
 /**
-<<<<<<< HEAD
- * Removes the first occurrence of elem from the collection.
-=======
  * Remove the first occurrence of an element from the collection.
->>>>>>> 2e406c96
  * @param {T} elem Element.
  * @return {T|undefined} The removed element or undefined if none found.
  * @api stable
