--- conflicted
+++ resolved
@@ -3,11 +3,7 @@
 
 goog.require('goog.array');
 goog.require('goog.asserts');
-<<<<<<< HEAD
-goog.require('goog.math');
-=======
 goog.require('ol.extent');
->>>>>>> 2e406c96
 
 
 /**
@@ -153,15 +149,6 @@
  */
 ol.tilecoord.wrapX = function(tileCoord, tileGrid, projection) {
   var z = tileCoord[0];
-<<<<<<< HEAD
-  var x = tileCoord[1];
-  var tileRange = tileGrid.getTileRange(z, projection);
-  if (x < tileRange.minX || x > tileRange.maxX) {
-    x = goog.math.modulo(x, tileRange.getWidth());
-    return [z, x, tileCoord[2]];
-  }
-  return tileCoord;
-=======
   var center = tileGrid.getTileCoordCenter(tileCoord);
   var projectionExtent = ol.tilegrid.extentFromProjection(projection);
   if (!ol.extent.containsCoordinate(projectionExtent, center)) {
@@ -172,23 +159,11 @@
   } else {
     return tileCoord;
   }
->>>>>>> 2e406c96
 };
 
 
 /**
  * @param {ol.TileCoord} tileCoord Tile coordinate.
-<<<<<<< HEAD
- * @param {ol.tilegrid.TileGrid} tileGrid Tile grid.
- * @param {ol.proj.Projection} projection Projection.
- * @return {ol.TileCoord} Tile coordinate.
- */
-ol.tilecoord.clipX = function(tileCoord, tileGrid, projection) {
-  var z = tileCoord[0];
-  var x = tileCoord[1];
-  var tileRange = tileGrid.getTileRange(z, projection);
-  return (x < tileRange.minX || x > tileRange.maxX) ? null : tileCoord;
-=======
  * @param {!ol.tilegrid.TileGrid} tileGrid Tile grid.
  * @return {ol.TileCoord} Tile coordinate.
  */
@@ -212,5 +187,4 @@
   } else {
     return tileRange.containsXY(x, y) ? tileCoord : null;
   }
->>>>>>> 2e406c96
 };