goog.provide('ol.proj');
goog.provide('ol.proj.METERS_PER_UNIT');
goog.provide('ol.proj.Projection');
goog.provide('ol.proj.ProjectionLike');
goog.provide('ol.proj.Units');

goog.require('goog.array');
goog.require('goog.asserts');
goog.require('goog.object');
goog.require('ol');
goog.require('ol.Extent');
goog.require('ol.TransformFunction');
goog.require('ol.extent');
goog.require('ol.sphere.NORMAL');


/**
 * A projection as {@link ol.proj.Projection}, SRS identifier string or
 * undefined.
 * @typedef {ol.proj.Projection|string|undefined} ol.proj.ProjectionLike
 * @api stable
 */
ol.proj.ProjectionLike;


/**
 * Projection units: `'degrees'`, `'ft'`, `'m'`, `'pixels'`, or `'us-ft'`.
 * @enum {string}
 * @api stable
 */
ol.proj.Units = {
  DEGREES: 'degrees',
  FEET: 'ft',
  METERS: 'm',
  PIXELS: 'pixels',
  USFEET: 'us-ft'
};


/**
 * Meters per unit lookup table.
 * @const
 * @type {Object.<ol.proj.Units, number>}
 * @api stable
 */
ol.proj.METERS_PER_UNIT = {};
ol.proj.METERS_PER_UNIT[ol.proj.Units.DEGREES] =
    2 * Math.PI * ol.sphere.NORMAL.radius / 360;
ol.proj.METERS_PER_UNIT[ol.proj.Units.FEET] = 0.3048;
ol.proj.METERS_PER_UNIT[ol.proj.Units.METERS] = 1;
ol.proj.METERS_PER_UNIT[ol.proj.Units.USFEET] = 1200 / 3937;



/**
 * @classdesc
 * Projection definition class. One of these is created for each projection
 * supported in the application and stored in the {@link ol.proj} namespace.
 * You can use these in applications, but this is not required, as API params
 * and options use {@link ol.proj.ProjectionLike} which means the simple string
 * code will suffice.
 *
 * You can use {@link ol.proj.get} to retrieve the object for a particular
 * projection.
 *
 * The library includes definitions for `EPSG:4326` and `EPSG:3857`, together
 * with the following aliases:
 * * `EPSG:4326`: CRS:84, urn:ogc:def:crs:EPSG:6.6:4326,
 *     urn:ogc:def:crs:OGC:1.3:CRS84, urn:ogc:def:crs:OGC:2:84,
 *     http://www.opengis.net/gml/srs/epsg.xml#4326,
 *     urn:x-ogc:def:crs:EPSG:4326
 * * `EPSG:3857`: EPSG:102100, EPSG:102113, EPSG:900913,
 *     urn:ogc:def:crs:EPSG:6.18:3:3857,
 *     http://www.opengis.net/gml/srs/epsg.xml#3857
 *
 * If you use proj4js, aliases can be added using `proj4.defs()`; see
 * [documentation](https://github.com/proj4js/proj4js).
 *
 * @constructor
 * @param {olx.ProjectionOptions} options Projection options.
 * @struct
 * @api stable
 */
ol.proj.Projection = function(options) {

  /**
   * @private
   * @type {string}
   */
  this.code_ = options.code;

  /**
   * @private
   * @type {ol.proj.Units}
   */
  this.units_ = /** @type {ol.proj.Units} */ (options.units);

  /**
   * @private
   * @type {ol.Extent}
   */
  this.extent_ = goog.isDef(options.extent) ? options.extent : null;

  /**
   * @private
   * @type {ol.Extent}
   */
  this.worldExtent_ = goog.isDef(options.worldExtent) ?
      options.worldExtent : null;

  /**
   * @private
   * @type {string}
   */
  this.axisOrientation_ = goog.isDef(options.axisOrientation) ?
      options.axisOrientation : 'enu';

  /**
   * @private
   * @type {boolean}
   */
  this.global_ = goog.isDef(options.global) ? options.global : false;


  /**
   * @private
   * @type {boolean}
   */
  this.canWrapX_ = this.global_ && !goog.isNull(this.extent_);

  /**
  * @private
  * @type {function(number, ol.Coordinate):number}
  */
  this.getPointResolutionFunc_ = goog.isDef(options.getPointResolution) ?
      options.getPointResolution : this.getPointResolution_;

  /**
  * @private
  * @type {function(number, ol.Coordinate):number}
  */
  this.getPointResolutionFunc_ = goog.isDef(options.getPointResolution) ?
      options.getPointResolution : this.getPointResolution_;

  /**
   * @private
   * @type {ol.tilegrid.TileGrid}
   */
  this.defaultTileGrid_ = null;

  if (ol.ENABLE_PROJ4JS && typeof proj4 == 'function') {
    var code = options.code;
    var def = proj4.defs(code);
    if (goog.isDef(def)) {
      if (goog.isDef(def.axis) && !goog.isDef(options.axisOrientation)) {
        this.axisOrientation_ = def.axis;
      }
      if (!goog.isDef(options.units)) {
        var units = def.units;
        if (!goog.isDef(units)) {
          if (goog.isDef(def.to_meter)) {
            units = def.to_meter.toString();
            ol.proj.METERS_PER_UNIT[units] = def.to_meter;
          }
        }
        this.units_ = units;
      }
      var projections = ol.proj.projections_;
      var currentCode, currentDef, currentProj, proj4Transform;
      for (currentCode in projections) {
        currentDef = proj4.defs(currentCode);
        if (goog.isDef(currentDef)) {
          currentProj = ol.proj.get(currentCode);
          if (currentDef === def) {
            ol.proj.addEquivalentProjections([currentProj, this]);
          } else {
            proj4Transform = proj4(currentCode, code);
            ol.proj.addCoordinateTransforms(currentProj, this,
                proj4Transform.forward, proj4Transform.inverse);
          }
        }
      }
    }
  }

<<<<<<< HEAD
=======
};


/**
 * @return {boolean} The projection is suitable for wrapping the x-axis
 */
ol.proj.Projection.prototype.canWrapX = function() {
  return this.canWrapX_;
>>>>>>> 2e406c96
};


/**
 * Get the code for this projection, e.g. 'EPSG:4326'.
 * @return {string} Code.
 * @api stable
 */
ol.proj.Projection.prototype.getCode = function() {
  return this.code_;
};


/**
 * Get the validity extent for this projection.
 * @return {ol.Extent} Extent.
 * @api stable
 */
ol.proj.Projection.prototype.getExtent = function() {
  return this.extent_;
};


/**
 * Get the units of this projection.
 * @return {ol.proj.Units} Units.
 * @api stable
 */
ol.proj.Projection.prototype.getUnits = function() {
  return this.units_;
};


/**
 * Get the amount of meters per unit of this projection.  If the projection is
 * not configured with a units identifier, the return is `undefined`.
 * @return {number|undefined} Meters.
 * @api stable
 */
ol.proj.Projection.prototype.getMetersPerUnit = function() {
  return ol.proj.METERS_PER_UNIT[this.units_];
};


/**
 * Get the world extent for this projection.
 * @return {ol.Extent} Extent.
 * @api
 */
ol.proj.Projection.prototype.getWorldExtent = function() {
  return this.worldExtent_;
};


/**
 * Get the axis orientation of this projection.
 * Example values are:
 * enu - the default easting, northing, elevation.
 * neu - northing, easting, up - useful for "lat/long" geographic coordinates,
 *     or south orientated transverse mercator.
 * wnu - westing, northing, up - some planetary coordinate systems have
 *     "west positive" coordinate systems
 * @return {string} Axis orientation.
 */
ol.proj.Projection.prototype.getAxisOrientation = function() {
  return this.axisOrientation_;
};


/**
 * Is this projection a global projection which spans the whole world?
 * @return {boolean} Whether the projection is global.
 * @api stable
 */
ol.proj.Projection.prototype.isGlobal = function() {
  return this.global_;
};


/**
* Set if the projection is a global projection which spans the whole world
* @param {boolean} global Whether the projection is global.
* @api stable
*/
ol.proj.Projection.prototype.setGlobal = function(global) {
  this.global_ = global;
<<<<<<< HEAD
=======
  this.canWrapX_ = global && !goog.isNull(this.extent_);
>>>>>>> 2e406c96
};


/**
 * @return {ol.tilegrid.TileGrid} The default tile grid.
 */
ol.proj.Projection.prototype.getDefaultTileGrid = function() {
  return this.defaultTileGrid_;
};


/**
 * @param {ol.tilegrid.TileGrid} tileGrid The default tile grid.
 */
ol.proj.Projection.prototype.setDefaultTileGrid = function(tileGrid) {
  this.defaultTileGrid_ = tileGrid;
};


/**
 * Set the validity extent for this projection.
 * @param {ol.Extent} extent Extent.
 * @api stable
 */
ol.proj.Projection.prototype.setExtent = function(extent) {
  this.extent_ = extent;
  this.canWrapX_ = this.global_ && !goog.isNull(extent);
};


/**
 * Set the world extent for this projection.
 * @param {ol.Extent} worldExtent World extent
 *     [minlon, minlat, maxlon, maxlat].
 * @api
 */
ol.proj.Projection.prototype.setWorldExtent = function(worldExtent) {
  this.worldExtent_ = worldExtent;
};


/**
* Set the getPointResolution function for this projection.
* @param {function(number, ol.Coordinate):number} func Function
* @api
*/
ol.proj.Projection.prototype.setGetPointResolution = function(func) {
  this.getPointResolutionFunc_ = func;
};


/**
* Default version.
* Get the resolution of the point in degrees or distance units.
* For projections with degrees as the unit this will simply return the
* provided resolution. For other projections the point resolution is
* estimated by transforming the 'point' pixel to EPSG:4326,
* measuring its width and height on the normal sphere,
* and taking the average of the width and height.
* @param {number} resolution Nominal resolution in projection units.
* @param {ol.Coordinate} point Point to find adjusted resolution at.
* @return {number} Point resolution at point in projection units.
* @private
*/
ol.proj.Projection.prototype.getPointResolution_ = function(resolution, point) {
  var units = this.getUnits();
  if (units == ol.proj.Units.DEGREES) {
    return resolution;
  } else {
    // Estimate point resolution by transforming the center pixel to EPSG:4326,
    // measuring its width and height on the normal sphere, and taking the
    // average of the width and height.
    var toEPSG4326 = ol.proj.getTransformFromProjections(
        this, ol.proj.get('EPSG:4326'));
    var vertices = [
      point[0] - resolution / 2, point[1],
      point[0] + resolution / 2, point[1],
      point[0], point[1] - resolution / 2,
      point[0], point[1] + resolution / 2
    ];
    vertices = toEPSG4326(vertices, vertices, 2);
    var width = ol.sphere.NORMAL.haversineDistance(
        vertices.slice(0, 2), vertices.slice(2, 4));
    var height = ol.sphere.NORMAL.haversineDistance(
        vertices.slice(4, 6), vertices.slice(6, 8));
    var pointResolution = (width + height) / 2;
    var metersPerUnit = this.getMetersPerUnit();
    if (goog.isDef(metersPerUnit)) {
      pointResolution /= metersPerUnit;
    }
    return pointResolution;
  }
};


/**
 * Get the resolution of the point in degrees or distance units.
 * For projections with degrees as the unit this will simply return the
 * provided resolution. The default for other projections is to estimate
 * the point resolution by transforming the 'point' pixel to EPSG:4326,
 * measuring its width and height on the normal sphere,
 * and taking the average of the width and height.
 * An alternative implementation may be given when constructing a
 * projection. For many local projections,
 * such a custom function will return the resolution unchanged.
 * @param {number} resolution Resolution in projection units.
 * @param {ol.Coordinate} point Point.
 * @return {number} Point resolution in projection units.
 * @api
 */
ol.proj.Projection.prototype.getPointResolution = function(resolution, point) {
  return this.getPointResolutionFunc_(resolution, point);
};


/**
 * @private
 * @type {Object.<string, ol.proj.Projection>}
 */
ol.proj.projections_ = {};


/**
 * @private
 * @type {Object.<string, Object.<string, ol.TransformFunction>>}
 */
ol.proj.transforms_ = {};


/**
 * Registers transformation functions that don't alter coordinates. Those allow
 * to transform between projections with equal meaning.
 *
 * @param {Array.<ol.proj.Projection>} projections Projections.
 * @api
 */
ol.proj.addEquivalentProjections = function(projections) {
  ol.proj.addProjections(projections);
  goog.array.forEach(projections, function(source) {
    goog.array.forEach(projections, function(destination) {
      if (source !== destination) {
        ol.proj.addTransform(source, destination, ol.proj.cloneTransform);
      }
    });
  });
};


/**
 * Registers transformation functions to convert coordinates in any projection
 * in projection1 to any projection in projection2.
 *
 * @param {Array.<ol.proj.Projection>} projections1 Projections with equal
 *     meaning.
 * @param {Array.<ol.proj.Projection>} projections2 Projections with equal
 *     meaning.
 * @param {ol.TransformFunction} forwardTransform Transformation from any
 *   projection in projection1 to any projection in projection2.
 * @param {ol.TransformFunction} inverseTransform Transform from any projection
 *   in projection2 to any projection in projection1..
 */
ol.proj.addEquivalentTransforms =
    function(projections1, projections2, forwardTransform, inverseTransform) {
  goog.array.forEach(projections1, function(projection1) {
    goog.array.forEach(projections2, function(projection2) {
      ol.proj.addTransform(projection1, projection2, forwardTransform);
      ol.proj.addTransform(projection2, projection1, inverseTransform);
    });
  });
};


/**
 * Add a Projection object to the list of supported projections that can be
 * looked up by their code.
 *
 * @param {ol.proj.Projection} projection Projection instance.
 * @api stable
 */
ol.proj.addProjection = function(projection) {
  ol.proj.projections_[projection.getCode()] = projection;
  ol.proj.addTransform(projection, projection, ol.proj.cloneTransform);
};


/**
 * @param {Array.<ol.proj.Projection>} projections Projections.
 */
ol.proj.addProjections = function(projections) {
  var addedProjections = [];
  goog.array.forEach(projections, function(projection) {
    addedProjections.push(ol.proj.addProjection(projection));
  });
};


/**
 * FIXME empty description for jsdoc
 */
ol.proj.clearAllProjections = function() {
  ol.proj.projections_ = {};
  ol.proj.transforms_ = {};
};


/**
 * @param {ol.proj.Projection|string|undefined} projection Projection.
 * @param {string} defaultCode Default code.
 * @return {ol.proj.Projection} Projection.
 */
ol.proj.createProjection = function(projection, defaultCode) {
  if (!goog.isDefAndNotNull(projection)) {
    return ol.proj.get(defaultCode);
  } else if (goog.isString(projection)) {
    return ol.proj.get(projection);
  } else {
    goog.asserts.assertInstanceof(projection, ol.proj.Projection,
        'projection should be an ol.proj.Projection');
    return projection;
  }
};


/**
 * Registers a conversion function to convert coordinates from the source
 * projection to the destination projection.
 *
 * @param {ol.proj.Projection} source Source.
 * @param {ol.proj.Projection} destination Destination.
 * @param {ol.TransformFunction} transformFn Transform.
 */
ol.proj.addTransform = function(source, destination, transformFn) {
  var sourceCode = source.getCode();
  var destinationCode = destination.getCode();
  var transforms = ol.proj.transforms_;
  if (!goog.object.containsKey(transforms, sourceCode)) {
    transforms[sourceCode] = {};
  }
  transforms[sourceCode][destinationCode] = transformFn;
};


/**
 * Registers coordinate transform functions to convert coordinates between the
 * source projection and the destination projection.
 * The forward and inverse functions convert coordinate pairs; this function
 * converts these into the functions used internally which also handle
 * extents and coordinate arrays.
 *
 * @param {ol.proj.ProjectionLike} source Source projection.
 * @param {ol.proj.ProjectionLike} destination Destination projection.
 * @param {function(ol.Coordinate): ol.Coordinate} forward The forward transform
 *     function (that is, from the source projection to the destination
 *     projection) that takes a {@link ol.Coordinate} as argument and returns
 *     the transformed {@link ol.Coordinate}.
 * @param {function(ol.Coordinate): ol.Coordinate} inverse The inverse transform
 *     function (that is, from the destination projection to the source
 *     projection) that takes a {@link ol.Coordinate} as argument and returns
 *     the transformed {@link ol.Coordinate}.
 * @api stable
 */
ol.proj.addCoordinateTransforms =
    function(source, destination, forward, inverse) {
  var sourceProj = ol.proj.get(source);
  var destProj = ol.proj.get(destination);
  ol.proj.addTransform(sourceProj, destProj,
      ol.proj.createTransformFromCoordinateTransform(forward));
  ol.proj.addTransform(destProj, sourceProj,
      ol.proj.createTransformFromCoordinateTransform(inverse));
};


/**
 * Creates a {@link ol.TransformFunction} from a simple 2D coordinate transform
 * function.
 * @param {function(ol.Coordinate): ol.Coordinate} transform Coordinate
 *     transform.
 * @return {ol.TransformFunction} Transform function.
 */
ol.proj.createTransformFromCoordinateTransform = function(transform) {
  return (
      /**
       * @param {Array.<number>} input Input.
       * @param {Array.<number>=} opt_output Output.
       * @param {number=} opt_dimension Dimension.
       * @return {Array.<number>} Output.
       */
      function(input, opt_output, opt_dimension) {
        var length = input.length;
        var dimension = goog.isDef(opt_dimension) ? opt_dimension : 2;
        var output = goog.isDef(opt_output) ? opt_output : new Array(length);
        var point, i, j;
        for (i = 0; i < length; i += dimension) {
          point = transform([input[i], input[i + 1]]);
          output[i] = point[0];
          output[i + 1] = point[1];
          for (j = dimension - 1; j >= 2; --j) {
            output[i + j] = input[i + j];
          }
        }
        return output;
      });
};


/**
 * Unregisters the conversion function to convert coordinates from the source
 * projection to the destination projection.  This method is used to clean up
 * cached transforms during testing.
 *
 * @param {ol.proj.Projection} source Source projection.
 * @param {ol.proj.Projection} destination Destination projection.
 * @return {ol.TransformFunction} transformFn The unregistered transform.
 */
ol.proj.removeTransform = function(source, destination) {
  var sourceCode = source.getCode();
  var destinationCode = destination.getCode();
  var transforms = ol.proj.transforms_;
  goog.asserts.assert(sourceCode in transforms,
      'sourceCode should be in transforms');
  goog.asserts.assert(destinationCode in transforms[sourceCode],
      'destinationCode should be in transforms of sourceCode');
  var transform = transforms[sourceCode][destinationCode];
  delete transforms[sourceCode][destinationCode];
  var keys = goog.object.getKeys(transforms[sourceCode]);
  if (keys.length === 0) {
    delete transforms[sourceCode];
  }
  return transform;
};


/**
 * Transforms a coordinate from longitude/latitude to a different projection.
 * @param {ol.Coordinate} coordinate Coordinate as longitude and latitude, i.e.
 *     an array with longitude as 1st and latitude as 2nd element.
 * @param {ol.proj.ProjectionLike=} opt_projection Target projection. The
 *     default is Web Mercator, i.e. 'EPSG:3857'.
 * @return {ol.Coordinate} Coordinate projected to the target projection.
 * @api stable
 */
ol.proj.fromLonLat = function(coordinate, opt_projection) {
  return ol.proj.transform(coordinate, 'EPSG:4326',
      goog.isDef(opt_projection) ? opt_projection : 'EPSG:3857');
};


/**
 * Transforms a coordinate to longitude/latitude.
 * @param {ol.Coordinate} coordinate Projected coordinate.
 * @param {ol.proj.ProjectionLike=} opt_projection Projection of the coordinate.
 *     The default is Web Mercator, i.e. 'EPSG:3857'.
 * @return {ol.Coordinate} Coordinate as longitude and latitude, i.e. an array
 *     with longitude as 1st and latitude as 2nd element.
 * @api stable
 */
ol.proj.toLonLat = function(coordinate, opt_projection) {
  return ol.proj.transform(coordinate,
      goog.isDef(opt_projection) ? opt_projection : 'EPSG:3857', 'EPSG:4326');
};


/**
 * Fetches a Projection object for the code specified.
 *
 * @param {ol.proj.ProjectionLike} projectionLike Either a code string which is
 *     a combination of authority and identifier such as "EPSG:4326", or an
 *     existing projection object, or undefined.
 * @return {ol.proj.Projection} Projection object, or null if not in list.
 * @api stable
 */
ol.proj.get = function(projectionLike) {
  var projection;
  if (projectionLike instanceof ol.proj.Projection) {
    projection = projectionLike;
  } else if (goog.isString(projectionLike)) {
    var code = projectionLike;
    projection = ol.proj.projections_[code];
    if (ol.ENABLE_PROJ4JS && !goog.isDef(projection) &&
        typeof proj4 == 'function' && goog.isDef(proj4.defs(code))) {
      projection = new ol.proj.Projection({code: code});
      ol.proj.addProjection(projection);
    }
  } else {
    projection = null;
  }
  return projection;
};


/**
 * Checks if two projections are the same, that is every coordinate in one
 * projection does represent the same geographic point as the same coordinate in
 * the other projection.
 *
 * @param {ol.proj.Projection} projection1 Projection 1.
 * @param {ol.proj.Projection} projection2 Projection 2.
 * @return {boolean} Equivalent.
 */
ol.proj.equivalent = function(projection1, projection2) {
  if (projection1 === projection2) {
    return true;
  } else if (projection1.getCode() === projection2.getCode()) {
    return true;
  } else if (projection1.getUnits() != projection2.getUnits()) {
    return false;
  } else {
    var transformFn = ol.proj.getTransformFromProjections(
        projection1, projection2);
    return transformFn === ol.proj.cloneTransform;
  }
};


/**
 * Given the projection-like objects, searches for a transformation
 * function to convert a coordinates array from the source projection to the
 * destination projection.
 *
 * @param {ol.proj.ProjectionLike} source Source.
 * @param {ol.proj.ProjectionLike} destination Destination.
 * @return {ol.TransformFunction} Transform function.
 * @api stable
 */
ol.proj.getTransform = function(source, destination) {
  var sourceProjection = ol.proj.get(source);
  var destinationProjection = ol.proj.get(destination);
  return ol.proj.getTransformFromProjections(
      sourceProjection, destinationProjection);
};


/**
 * Searches in the list of transform functions for the function for converting
 * coordinates from the source projection to the destination projection.
 *
 * @param {ol.proj.Projection} sourceProjection Source Projection object.
 * @param {ol.proj.Projection} destinationProjection Destination Projection
 *     object.
 * @return {ol.TransformFunction} Transform function.
 */
ol.proj.getTransformFromProjections =
    function(sourceProjection, destinationProjection) {
  var transforms = ol.proj.transforms_;
  var sourceCode = sourceProjection.getCode();
  var destinationCode = destinationProjection.getCode();
  var transform;
  if (goog.object.containsKey(transforms, sourceCode) &&
      goog.object.containsKey(transforms[sourceCode], destinationCode)) {
    transform = transforms[sourceCode][destinationCode];
  }
  if (!goog.isDef(transform)) {
    goog.asserts.assert(goog.isDef(transform), 'transform should be defined');
    transform = ol.proj.identityTransform;
  }
  return transform;
};


/**
 * @param {Array.<number>} input Input coordinate array.
 * @param {Array.<number>=} opt_output Output array of coordinate values.
 * @param {number=} opt_dimension Dimension.
 * @return {Array.<number>} Input coordinate array (same array as input).
 */
ol.proj.identityTransform = function(input, opt_output, opt_dimension) {
  if (goog.isDef(opt_output) && input !== opt_output) {
    // TODO: consider making this a warning instead
    goog.asserts.fail('This should not be used internally.');
    for (var i = 0, ii = input.length; i < ii; ++i) {
      opt_output[i] = input[i];
    }
    input = opt_output;
  }
  return input;
};


/**
 * @param {Array.<number>} input Input coordinate array.
 * @param {Array.<number>=} opt_output Output array of coordinate values.
 * @param {number=} opt_dimension Dimension.
 * @return {Array.<number>} Output coordinate array (new array, same coordinate
 *     values).
 */
ol.proj.cloneTransform = function(input, opt_output, opt_dimension) {
  var output;
  if (goog.isDef(opt_output)) {
    for (var i = 0, ii = input.length; i < ii; ++i) {
      opt_output[i] = input[i];
    }
    output = opt_output;
  } else {
    output = input.slice();
  }
  return output;
};


/**
 * Transforms a coordinate from source projection to destination projection.
 * This returns a new coordinate (and does not modify the original).
 *
 * See {@link ol.proj.transformExtent} for extent transformation.
 * See the transform method of {@link ol.geom.Geometry} and its subclasses for
 * geometry transforms.
 *
 * @param {ol.Coordinate} coordinate Coordinate.
 * @param {ol.proj.ProjectionLike} source Source projection-like.
 * @param {ol.proj.ProjectionLike} destination Destination projection-like.
 * @return {ol.Coordinate} Coordinate.
 * @api stable
 */
ol.proj.transform = function(coordinate, source, destination) {
  var transformFn = ol.proj.getTransform(source, destination);
  return transformFn(coordinate, undefined, coordinate.length);
};


/**
 * Transforms an extent from source projection to destination projection.  This
 * returns a new extent (and does not modify the original).
 *
 * @param {ol.Extent} extent The extent to transform.
 * @param {ol.proj.ProjectionLike} source Source projection-like.
 * @param {ol.proj.ProjectionLike} destination Destination projection-like.
 * @return {ol.Extent} The transformed extent.
 * @api stable
 */
ol.proj.transformExtent = function(extent, source, destination) {
  var transformFn = ol.proj.getTransform(source, destination);
  return ol.extent.applyTransform(extent, transformFn);
};


/**
 * Transforms the given point to the destination projection.
 *
 * @param {ol.Coordinate} point Point.
 * @param {ol.proj.Projection} sourceProjection Source projection.
 * @param {ol.proj.Projection} destinationProjection Destination projection.
 * @return {ol.Coordinate} Point.
 */
ol.proj.transformWithProjections =
    function(point, sourceProjection, destinationProjection) {
  var transformFn = ol.proj.getTransformFromProjections(
      sourceProjection, destinationProjection);
  return transformFn(point);
};<|MERGE_RESOLUTION|>--- conflicted
+++ resolved
@@ -127,13 +127,6 @@
    * @type {boolean}
    */
   this.canWrapX_ = this.global_ && !goog.isNull(this.extent_);
-
-  /**
-  * @private
-  * @type {function(number, ol.Coordinate):number}
-  */
-  this.getPointResolutionFunc_ = goog.isDef(options.getPointResolution) ?
-      options.getPointResolution : this.getPointResolution_;
 
   /**
   * @private
@@ -183,8 +176,6 @@
     }
   }
 
-<<<<<<< HEAD
-=======
 };
 
 
@@ -193,7 +184,6 @@
  */
 ol.proj.Projection.prototype.canWrapX = function() {
   return this.canWrapX_;
->>>>>>> 2e406c96
 };
 
 
@@ -280,10 +270,7 @@
 */
 ol.proj.Projection.prototype.setGlobal = function(global) {
   this.global_ = global;
-<<<<<<< HEAD
-=======
   this.canWrapX_ = global && !goog.isNull(this.extent_);
->>>>>>> 2e406c96
 };
 
 
