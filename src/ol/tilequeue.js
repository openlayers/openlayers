--- conflicted
+++ resolved
@@ -76,11 +76,8 @@
   var state = tile.getState();
   if (state === ol.TileState.LOADED || state === ol.TileState.ERROR ||
       state === ol.TileState.EMPTY) {
-<<<<<<< HEAD
-=======
     goog.events.unlisten(tile, goog.events.EventType.CHANGE,
         this.handleTileChange, false, this);
->>>>>>> 2e406c96
     --this.tilesLoading_;
     this.tileChangeCallback_();
   }
