--- conflicted
+++ resolved
@@ -232,12 +232,8 @@
  * @return {GeoJSONGeometry} GeoJSON geometry.
  */
 ol.format.GeoJSON.writeLineStringGeometry_ = function(geometry, opt_options) {
-<<<<<<< HEAD
-  goog.asserts.assertInstanceof(geometry, ol.geom.LineString);
-=======
   goog.asserts.assertInstanceof(geometry, ol.geom.LineString,
       'geometry should be an ol.geom.LineString');
->>>>>>> 2e406c96
   return /** @type {GeoJSONGeometry} */ ({
     'type': 'LineString',
     'coordinates': geometry.getCoordinates()
@@ -253,14 +249,8 @@
  */
 ol.format.GeoJSON.writeMultiLineStringGeometry_ =
     function(geometry, opt_options) {
-<<<<<<< HEAD
-  goog.asserts.assertInstanceof(geometry, ol.geom.MultiLineString);
-  goog.asserts.assert(
-      geometry.getType() == ol.geom.GeometryType.MULTI_LINE_STRING);
-=======
   goog.asserts.assertInstanceof(geometry, ol.geom.MultiLineString,
       'geometry should be an ol.geom.MultiLineString');
->>>>>>> 2e406c96
   return /** @type {GeoJSONGeometry} */ ({
     'type': 'MultiLineString',
     'coordinates': geometry.getCoordinates()
@@ -275,12 +265,8 @@
  * @return {GeoJSONGeometry} GeoJSON geometry.
  */
 ol.format.GeoJSON.writeMultiPointGeometry_ = function(geometry, opt_options) {
-<<<<<<< HEAD
-  goog.asserts.assertInstanceof(geometry, ol.geom.MultiPoint);
-=======
   goog.asserts.assertInstanceof(geometry, ol.geom.MultiPoint,
       'geometry should be an ol.geom.MultiPoint');
->>>>>>> 2e406c96
   return /** @type {GeoJSONGeometry} */ ({
     'type': 'MultiPoint',
     'coordinates': geometry.getCoordinates()
@@ -295,12 +281,8 @@
  * @return {GeoJSONGeometry} GeoJSON geometry.
  */
 ol.format.GeoJSON.writeMultiPolygonGeometry_ = function(geometry, opt_options) {
-<<<<<<< HEAD
-  goog.asserts.assertInstanceof(geometry, ol.geom.MultiPolygon);
-=======
   goog.asserts.assertInstanceof(geometry, ol.geom.MultiPolygon,
       'geometry should be an ol.geom.MultiPolygon');
->>>>>>> 2e406c96
   var right;
   if (goog.isDef(opt_options)) {
     right = opt_options.rightHanded;
@@ -319,12 +301,8 @@
  * @return {GeoJSONGeometry} GeoJSON geometry.
  */
 ol.format.GeoJSON.writePointGeometry_ = function(geometry, opt_options) {
-<<<<<<< HEAD
-  goog.asserts.assertInstanceof(geometry, ol.geom.Point);
-=======
   goog.asserts.assertInstanceof(geometry, ol.geom.Point,
       'geometry should be an ol.geom.Point');
->>>>>>> 2e406c96
   return /** @type {GeoJSONGeometry} */ ({
     'type': 'Point',
     'coordinates': geometry.getCoordinates()
@@ -339,12 +317,8 @@
  * @return {GeoJSONGeometry} GeoJSON geometry.
  */
 ol.format.GeoJSON.writePolygonGeometry_ = function(geometry, opt_options) {
-<<<<<<< HEAD
-  goog.asserts.assertInstanceof(geometry, ol.geom.Polygon);
-=======
   goog.asserts.assertInstanceof(geometry, ol.geom.Polygon,
       'geometry should be an ol.geom.Polygon');
->>>>>>> 2e406c96
   var right;
   if (goog.isDef(opt_options)) {
     right = opt_options.rightHanded;
