/**
 * @module ol/reproj
 */
import {
  containsCoordinate,
  createEmpty,
  extend,
  forEachCorner,
  getCenter,
  getHeight,
  getTopLeft,
  getWidth,
} from './extent.js';
import {createCanvasContext2D, releaseCanvas} from './dom.js';
import {getPointResolution, transform} from './proj.js';
import {solveLinearSystem} from './math.js';

let brokenDiagonalRendering_;

/**
 * @type {Array<HTMLCanvasElement>}
 */
export const canvasPool = [];

/**
 * This draws a small triangle into a canvas by setting the triangle as the clip region
 * and then drawing a (too large) rectangle
 *
 * @param {CanvasRenderingContext2D} ctx The context in which to draw the triangle
 * @param {number} u1 The x-coordinate of the second point. The first point is 0,0.
 * @param {number} v1 The y-coordinate of the second point.
 * @param {number} u2 The x-coordinate of the third point.
 * @param {number} v2 The y-coordinate of the third point.
 */
function drawTestTriangle(ctx, u1, v1, u2, v2) {
  ctx.beginPath();
  ctx.moveTo(0, 0);
  ctx.lineTo(u1, v1);
  ctx.lineTo(u2, v2);
  ctx.closePath();
  ctx.save();
  ctx.clip();
  ctx.fillRect(0, 0, Math.max(u1, u2) + 1, Math.max(v1, v2));
  ctx.restore();
}

/**
 * Given the data from getImageData, see if the right values appear at the provided offset.
 * Returns true if either the color or transparency is off
 *
 * @param {Uint8ClampedArray} data The data returned from getImageData
 * @param {number} offset The pixel offset from the start of data.
 * @return {boolean} true if the diagonal rendering is broken
 */
function verifyBrokenDiagonalRendering(data, offset) {
  // the values ought to be close to the rgba(210, 0, 0, 0.75)
  return (
    Math.abs(data[offset * 4] - 210) > 2 ||
    Math.abs(data[offset * 4 + 3] - 0.75 * 255) > 2
  );
}

/**
 * Determines if the current browser configuration can render triangular clip regions correctly.
 * This value is cached so the function is only expensive the first time called.
 * Firefox on Windows (as of now) does not if HWA is enabled. See https://bugzilla.mozilla.org/show_bug.cgi?id=1606976
 * Chrome works, and everything seems to work on OSX and Android. This function caches the
 * result. I suppose that it is conceivably possible that a browser might flip modes while the app is
 * running, but lets hope not.
 *
 * @return {boolean} true if the Diagonal Rendering is broken.
 */
function isBrokenDiagonalRendering() {
  if (brokenDiagonalRendering_ === undefined) {
    const ctx = createCanvasContext2D(6, 6, canvasPool);
    ctx.globalCompositeOperation = 'lighter';
    ctx.fillStyle = 'rgba(210, 0, 0, 0.75)';
    drawTestTriangle(ctx, 4, 5, 4, 0);
    drawTestTriangle(ctx, 4, 5, 0, 5);
    const data = ctx.getImageData(0, 0, 3, 3).data;
    brokenDiagonalRendering_ =
      verifyBrokenDiagonalRendering(data, 0) ||
      verifyBrokenDiagonalRendering(data, 4) ||
      verifyBrokenDiagonalRendering(data, 8);
    releaseCanvas(ctx);
    canvasPool.push(ctx.canvas);
  }

  return brokenDiagonalRendering_;
}

/**
 * Calculates ideal resolution to use from the source in order to achieve
 * pixel mapping as close as possible to 1:1 during reprojection.
 * The resolution is calculated regardless of what resolutions
 * are actually available in the dataset (TileGrid, Image, ...).
 *
 * @param {import("./proj/Projection.js").default} sourceProj Source projection.
 * @param {import("./proj/Projection.js").default} targetProj Target projection.
 * @param {import("./coordinate.js").Coordinate} targetCenter Target center.
 * @param {number} targetResolution Target resolution.
 * @return {number} The best resolution to use. Can be +-Infinity, NaN or 0.
 */
export function calculateSourceResolution(
  sourceProj,
  targetProj,
  targetCenter,
  targetResolution,
) {
  const sourceCenter = transform(targetCenter, targetProj, sourceProj);

  // calculate the ideal resolution of the source data
  let sourceResolution = getPointResolution(
    targetProj,
    targetResolution,
    targetCenter,
  );

  const targetMetersPerUnit = targetProj.getMetersPerUnit();
  if (targetMetersPerUnit !== undefined) {
    sourceResolution *= targetMetersPerUnit;
  }
  const sourceMetersPerUnit = sourceProj.getMetersPerUnit();
  if (sourceMetersPerUnit !== undefined) {
    sourceResolution /= sourceMetersPerUnit;
  }

  // Based on the projection properties, the point resolution at the specified
  // coordinates may be slightly different. We need to reverse-compensate this
  // in order to achieve optimal results.

  const sourceExtent = sourceProj.getExtent();
  if (!sourceExtent || containsCoordinate(sourceExtent, sourceCenter)) {
    const compensationFactor =
      getPointResolution(sourceProj, sourceResolution, sourceCenter) /
      sourceResolution;
    if (isFinite(compensationFactor) && compensationFactor > 0) {
      sourceResolution /= compensationFactor;
    }
  }

  return sourceResolution;
}

/**
 * Calculates ideal resolution to use from the source in order to achieve
 * pixel mapping as close as possible to 1:1 during reprojection.
 * The resolution is calculated regardless of what resolutions
 * are actually available in the dataset (TileGrid, Image, ...).
 *
 * @param {import("./proj/Projection.js").default} sourceProj Source projection.
 * @param {import("./proj/Projection.js").default} targetProj Target projection.
 * @param {import("./extent.js").Extent} targetExtent Target extent
 * @param {number} targetResolution Target resolution.
 * @return {number} The best resolution to use. Can be +-Infinity, NaN or 0.
 */
export function calculateSourceExtentResolution(
  sourceProj,
  targetProj,
  targetExtent,
  targetResolution,
) {
  const targetCenter = getCenter(targetExtent);
  let sourceResolution = calculateSourceResolution(
    sourceProj,
    targetProj,
    targetCenter,
    targetResolution,
  );

  if (!isFinite(sourceResolution) || sourceResolution <= 0) {
    forEachCorner(targetExtent, function (corner) {
      sourceResolution = calculateSourceResolution(
        sourceProj,
        targetProj,
        corner,
        targetResolution,
      );
      return isFinite(sourceResolution) && sourceResolution > 0;
    });
  }

  return sourceResolution;
}

/**
 * @typedef {Object} ImageExtent
 * @property {import("./extent.js").Extent} extent Extent.
 * @property {import('./DataTile.js').ImageLike} image Image.
 */

/**
 * Renders the source data into new canvas based on the triangulation.
 *
 * @param {number} width Width of the canvas.
 * @param {number} height Height of the canvas.
 * @param {number} pixelRatio Pixel ratio.
 * @param {number} sourceResolution Source resolution.
 * @param {import("./extent.js").Extent} sourceExtent Extent of the data source.
 * @param {number} targetResolution Target resolution.
 * @param {import("./extent.js").Extent} targetExtent Target extent.
 * @param {import("./reproj/Triangulation.js").default} triangulation Calculated triangulation.
 * @param {Array<ImageExtent>} sources Array of sources.
 * @param {number} gutter Gutter of the sources.
 * @param {boolean} [renderEdges] Render reprojection edges.
 * @param {boolean} [interpolate] Use linear interpolation when resampling.
 * @param {boolean} [drawSingle] Draw single source images directly without stitchContext.
 * @param {boolean} [clipExtent] Clip stitchContext to sourceExtent.
 * @return {HTMLCanvasElement} Canvas with reprojected data.
 */
export function render(
  width,
  height,
  pixelRatio,
  sourceResolution,
  sourceExtent,
  targetResolution,
  targetExtent,
  triangulation,
  sources,
  gutter,
  renderEdges,
  interpolate,
  drawSingle,
<<<<<<< HEAD
  clipExtent
=======
>>>>>>> eaf00b62
) {
  const context = createCanvasContext2D(
    Math.round(pixelRatio * width),
    Math.round(pixelRatio * height),
    canvasPool,
  );

  if (!interpolate) {
    context.imageSmoothingEnabled = false;
  }

  if (sources.length === 0) {
    return context.canvas;
  }

  context.scale(pixelRatio, pixelRatio);

  function pixelRound(value) {
    return Math.round(value * pixelRatio) / pixelRatio;
  }

  context.globalCompositeOperation = 'lighter';

  const sourceDataExtent = createEmpty();
  sources.forEach(function (src, i, arr) {
    extend(sourceDataExtent, src.extent);
  });

  let stitchContext;
  const stitchScale = pixelRatio / sourceResolution;
  // Round up Float32 scale values to prevent interpolation in Firefox.
  const inverseScale = (interpolate ? 1 : 1 + Math.pow(2, -24)) / stitchScale;

  if (!drawSingle || sources.length !== 1 || gutter !== 0) {
    stitchContext = createCanvasContext2D(
      Math.round(getWidth(sourceDataExtent) * stitchScale),
      Math.round(getHeight(sourceDataExtent) * stitchScale),
      canvasPool,
    );

    if (!interpolate) {
      stitchContext.imageSmoothingEnabled = false;
    }
    if (sourceExtent && clipExtent) {
      const xPos = (sourceExtent[0] - sourceDataExtent[0]) * stitchScale;
      const yPos = -(sourceExtent[3] - sourceDataExtent[3]) * stitchScale;
      const width = getWidth(sourceExtent) * stitchScale;
      const height = getHeight(sourceExtent) * stitchScale;
      stitchContext.rect(xPos, yPos, width, height);
      stitchContext.clip();
    }

    sources.forEach(function (src, i, arr) {
      const xPos = (src.extent[0] - sourceDataExtent[0]) * stitchScale;
      const yPos = -(src.extent[3] - sourceDataExtent[3]) * stitchScale;
      const srcWidth = getWidth(src.extent) * stitchScale;
      const srcHeight = getHeight(src.extent) * stitchScale;

      // This test should never fail -- but it does. Need to find a fix the upstream condition
      if (src.image.width > 0 && src.image.height > 0) {
        stitchContext.drawImage(
          src.image,
          gutter,
          gutter,
          src.image.width - 2 * gutter,
          src.image.height - 2 * gutter,
          interpolate ? xPos : Math.round(xPos),
          interpolate ? yPos : Math.round(yPos),
          interpolate
            ? srcWidth
            : Math.round(xPos + srcWidth) - Math.round(xPos),
          interpolate
            ? srcHeight
            : Math.round(yPos + srcHeight) - Math.round(yPos),
        );
      }
    });
  }
  const targetTopLeft = getTopLeft(targetExtent);

  triangulation.getTriangles().forEach(function (triangle, i, arr) {
    /* Calculate affine transform (src -> dst)
     * Resulting matrix can be used to transform coordinate
     * from `sourceProjection` to destination pixels.
     *
     * To optimize number of context calls and increase numerical stability,
     * we also do the following operations:
     * trans(-topLeftExtentCorner), scale(1 / targetResolution), scale(1, -1)
     * here before solving the linear system so [ui, vi] are pixel coordinates.
     *
     * Src points: xi, yi
     * Dst points: ui, vi
     * Affine coefficients: aij
     *
     * | x0 y0 1  0  0 0 |   |a00|   |u0|
     * | x1 y1 1  0  0 0 |   |a01|   |u1|
     * | x2 y2 1  0  0 0 | x |a02| = |u2|
     * |  0  0 0 x0 y0 1 |   |a10|   |v0|
     * |  0  0 0 x1 y1 1 |   |a11|   |v1|
     * |  0  0 0 x2 y2 1 |   |a12|   |v2|
     */
    const source = triangle.source;
    const target = triangle.target;
    let x0 = source[0][0],
      y0 = source[0][1];
    let x1 = source[1][0],
      y1 = source[1][1];
    let x2 = source[2][0],
      y2 = source[2][1];
    // Make sure that everything is on pixel boundaries
    const u0 = pixelRound((target[0][0] - targetTopLeft[0]) / targetResolution);
    const v0 = pixelRound(
      -(target[0][1] - targetTopLeft[1]) / targetResolution,
    );
    const u1 = pixelRound((target[1][0] - targetTopLeft[0]) / targetResolution);
    const v1 = pixelRound(
      -(target[1][1] - targetTopLeft[1]) / targetResolution,
    );
    const u2 = pixelRound((target[2][0] - targetTopLeft[0]) / targetResolution);
    const v2 = pixelRound(
      -(target[2][1] - targetTopLeft[1]) / targetResolution,
    );

    // Shift all the source points to improve numerical stability
    // of all the subsequent calculations. The [x0, y0] is used here.
    // This is also used to simplify the linear system.
    const sourceNumericalShiftX = x0;
    const sourceNumericalShiftY = y0;
    x0 = 0;
    y0 = 0;
    x1 -= sourceNumericalShiftX;
    y1 -= sourceNumericalShiftY;
    x2 -= sourceNumericalShiftX;
    y2 -= sourceNumericalShiftY;

    const augmentedMatrix = [
      [x1, y1, 0, 0, u1 - u0],
      [x2, y2, 0, 0, u2 - u0],
      [0, 0, x1, y1, v1 - v0],
      [0, 0, x2, y2, v2 - v0],
    ];
    const affineCoefs = solveLinearSystem(augmentedMatrix);
    if (!affineCoefs) {
      return;
    }

    context.save();
    context.beginPath();

    if (isBrokenDiagonalRendering() || !interpolate) {
      // Make sure that all lines are horizontal or vertical
      context.moveTo(u1, v1);
      // This is the diagonal line. Do it in 4 steps
      const steps = 4;
      const ud = u0 - u1;
      const vd = v0 - v1;
      for (let step = 0; step < steps; step++) {
        // Go horizontally
        context.lineTo(
          u1 + pixelRound(((step + 1) * ud) / steps),
          v1 + pixelRound((step * vd) / (steps - 1)),
        );
        // Go vertically
        if (step != steps - 1) {
          context.lineTo(
            u1 + pixelRound(((step + 1) * ud) / steps),
            v1 + pixelRound(((step + 1) * vd) / (steps - 1)),
          );
        }
      }
      // We are almost at u0r, v0r
      context.lineTo(u2, v2);
    } else {
      context.moveTo(u1, v1);
      context.lineTo(u0, v0);
      context.lineTo(u2, v2);
    }

    context.clip();

    context.transform(
      affineCoefs[0],
      affineCoefs[2],
      affineCoefs[1],
      affineCoefs[3],
      u0,
      v0,
    );

    context.translate(
      sourceDataExtent[0] - sourceNumericalShiftX,
      sourceDataExtent[3] - sourceNumericalShiftY,
    );

    let image;
    if (stitchContext) {
      image = stitchContext.canvas;
      context.scale(inverseScale, -inverseScale);
    } else {
      const source = sources[0];
      const extent = source.extent;
      image = source.image;
      context.scale(
        getWidth(extent) / image.width,
        -getHeight(extent) / image.height,
      );
    }

    context.drawImage(image, 0, 0);
    context.restore();
  });

  if (stitchContext) {
    releaseCanvas(stitchContext);
    canvasPool.push(stitchContext.canvas);
  }

  if (renderEdges) {
    context.save();

    context.globalCompositeOperation = 'source-over';
    context.strokeStyle = 'black';
    context.lineWidth = 1;

    triangulation.getTriangles().forEach(function (triangle, i, arr) {
      const target = triangle.target;
      const u0 = (target[0][0] - targetTopLeft[0]) / targetResolution;
      const v0 = -(target[0][1] - targetTopLeft[1]) / targetResolution;
      const u1 = (target[1][0] - targetTopLeft[0]) / targetResolution;
      const v1 = -(target[1][1] - targetTopLeft[1]) / targetResolution;
      const u2 = (target[2][0] - targetTopLeft[0]) / targetResolution;
      const v2 = -(target[2][1] - targetTopLeft[1]) / targetResolution;

      context.beginPath();
      context.moveTo(u1, v1);
      context.lineTo(u0, v0);
      context.lineTo(u2, v2);
      context.closePath();
      context.stroke();
    });

    context.restore();
  }
  return context.canvas;
}<|MERGE_RESOLUTION|>--- conflicted
+++ resolved
@@ -222,10 +222,7 @@
   renderEdges,
   interpolate,
   drawSingle,
-<<<<<<< HEAD
-  clipExtent
-=======
->>>>>>> eaf00b62
+  clipExtent,
 ) {
   const context = createCanvasContext2D(
     Math.round(pixelRatio * width),
