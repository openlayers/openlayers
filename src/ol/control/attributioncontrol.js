--- conflicted
+++ resolved
@@ -167,11 +167,7 @@
   /** @type {Object.<string, ol.Attribution>} */
   var hiddenAttributions = {};
   var projection = frameState.viewState.projection;
-<<<<<<< HEAD
-  goog.asserts.assert(!goog.isNull(projection));
-=======
   goog.asserts.assert(!goog.isNull(projection), 'projection cannot be null');
->>>>>>> 2e406c96
   for (i = 0, ii = layerStatesArray.length; i < ii; i++) {
     source = layerStatesArray[i].layer.getSource();
     if (goog.isNull(source)) {
@@ -190,16 +186,10 @@
       }
       tileRanges = frameState.usedTiles[sourceKey];
       if (goog.isDef(tileRanges)) {
-<<<<<<< HEAD
-        goog.asserts.assertInstanceof(source, ol.source.Tile);
-        var tileGrid = source.getTileGridForProjection(projection);
-        goog.asserts.assert(!goog.isNull(tileGrid));
-=======
         goog.asserts.assertInstanceof(source, ol.source.Tile,
             'source should be an ol.source.Tile');
         var tileGrid = source.getTileGridForProjection(projection);
         goog.asserts.assert(!goog.isNull(tileGrid), 'tileGrid cannot be null');
->>>>>>> 2e406c96
         intersectsTileRange = sourceAttribution.intersectsAnyTileRange(
             tileRanges, tileGrid, projection);
       } else {
