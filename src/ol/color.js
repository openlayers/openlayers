--- conflicted
+++ resolved
@@ -5,7 +5,7 @@
 import parseRgba from 'color-rgba';
 import rgb from 'color-space/rgb.js';
 import xyz from 'color-space/xyz.js';
-import {clamp} from './math.js';
+import { clamp } from './math.js';
 
 /**
  * A color represented as a short array [red, green, blue, alpha].
@@ -32,7 +32,13 @@
 /**
  * @type {number}
  */
-<<<<<<< HEAD
+const MAX_CACHE_SIZE = 1024;
+
+/**
+ * Return named color as an rgba string.
+ * @param {string} color Named color.
+ * @return {string} Rgb string.
+ */
 export function fromNamed(color) {
   const el = document.createElement('div');
   el.style.color = color;
@@ -44,9 +50,6 @@
   }
   return '';
 }
-=======
-const MAX_CACHE_SIZE = 1024;
->>>>>>> 5a7b9d3c
 
 /**
  * We maintain a small cache of parsed strings.  Whenever the cache grows too large,
