--- conflicted
+++ resolved
@@ -108,13 +108,8 @@
       this.startTime_ = Date.now();
     }
 
-<<<<<<< HEAD
     var duration = this.timeout_;
-    var timeLeft = Math.max(duration - (goog.now() - this.startTime_), 0);
-=======
-    var duration = ol.MOUSEWHEELZOOM_TIMEOUT_DURATION;
     var timeLeft = Math.max(duration - (Date.now() - this.startTime_), 0);
->>>>>>> bfbb802b
 
     goog.global.clearTimeout(this.timeoutId_);
     this.timeoutId_ = goog.global.setTimeout(
@@ -132,12 +127,7 @@
  * @param {ol.Map} map Map.
  */
 ol.interaction.MouseWheelZoom.prototype.doZoom_ = function(map) {
-<<<<<<< HEAD
-  var delta = goog.math.clamp(this.delta_, -this.maxdelta_, this.maxdelta_);
-=======
-  var maxDelta = ol.MOUSEWHEELZOOM_MAXDELTA;
-  var delta = ol.math.clamp(this.delta_, -maxDelta, maxDelta);
->>>>>>> bfbb802b
+  var delta = ol.math.clamp(this.delta_, -this.maxdelta_, this.maxdelta_);
 
   var view = map.getView();
   goog.asserts.assert(view, 'map must have view');
