--- conflicted
+++ resolved
@@ -67,7 +67,7 @@
    * @type {ol.Pixel}
    * @private
    */
-  this.lastPixel_ = null;
+  this.lastPixel_ = [0, 0];
 
   /**
    * Segment RTree for each layer
@@ -158,13 +158,7 @@
   if (goog.isDef(this.SEGMENT_WRITERS_[geometry.getType()])) {
     this.SEGMENT_WRITERS_[geometry.getType()].call(this, feature, geometry);
   }
-  if (!goog.isNull(this.lastPixel_)) {
-<<<<<<< HEAD
-    this.handlePointerAtPixel_(this.lastPixel_, this.getMap());
-=======
-    this.handleMouseAtPixel_(this.lastPixel_, this.getMap());
->>>>>>> c05b5967
-  }
+  this.handlePointerAtPixel_(this.lastPixel_, this.getMap());
 };
 
 
