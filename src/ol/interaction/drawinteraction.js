--- conflicted
+++ resolved
@@ -1,8 +1,3 @@
-<<<<<<< HEAD
-goog.provide('ol.DrawEvent');
-goog.provide('ol.DrawEventType');
-=======
->>>>>>> 2e406c96
 goog.provide('ol.interaction.Draw');
 goog.provide('ol.interaction.DrawEvent');
 goog.provide('ol.interaction.DrawEventType');
@@ -340,10 +335,6 @@
  * @api
  */
 ol.interaction.Draw.handleEvent = function(mapBrowserEvent) {
-<<<<<<< HEAD
-  var pass = true;
-  if (mapBrowserEvent.type === ol.MapBrowserEvent.EventType.POINTERMOVE) {
-=======
   var pass = !this.freehand_;
   if (this.freehand_ &&
       mapBrowserEvent.type === ol.MapBrowserEvent.EventType.POINTERDRAG) {
@@ -351,7 +342,6 @@
     pass = false;
   } else if (mapBrowserEvent.type ===
       ol.MapBrowserEvent.EventType.POINTERMOVE) {
->>>>>>> 2e406c96
     pass = this.handlePointerMove_(mapBrowserEvent);
   } else if (mapBrowserEvent.type === ol.MapBrowserEvent.EventType.DBLCLICK) {
     pass = false;
@@ -403,13 +393,8 @@
     this.handlePointerMove_(event);
     if (goog.isNull(this.finishCoordinate_)) {
       this.startDrawing_(event);
-<<<<<<< HEAD
-    } else if (this.mode_ === ol.interaction.DrawMode.POINT ||
-        this.mode_ === ol.interaction.DrawMode.CIRCLE &&
-=======
     } else if ((this.mode_ === ol.interaction.DrawMode.POINT ||
         this.mode_ === ol.interaction.DrawMode.CIRCLE) &&
->>>>>>> 2e406c96
             !goog.isNull(this.finishCoordinate_) ||
         this.atFinish_(event)) {
       this.finishDrawing();
@@ -514,23 +499,9 @@
     this.sketchCoords_ = [[start.slice(), start.slice()]];
     this.sketchLineCoords_ = this.sketchCoords_[0];
   } else {
-<<<<<<< HEAD
-    if (this.mode_ === ol.interaction.DrawMode.LINE_STRING) {
-      geometry = new ol.geom.LineString([start.slice(), start.slice()]);
-    } else if (this.mode_ === ol.interaction.DrawMode.POLYGON) {
-      this.sketchLine_ = new ol.Feature(new ol.geom.LineString([start.slice(),
-            start.slice()]));
-      this.sketchPolygonCoords_ = [[start.slice(), start.slice()]];
-      geometry = new ol.geom.Polygon(this.sketchPolygonCoords_);
-    } else if (this.mode_ === ol.interaction.DrawMode.CIRCLE) {
-      geometry = new ol.geom.Circle(start.slice(), 0);
-      this.sketchLine_ = new ol.Feature(new ol.geom.LineString([start.slice(),
-            start.slice()]));
-=======
     this.sketchCoords_ = [start.slice(), start.slice()];
     if (this.mode_ === ol.interaction.DrawMode.CIRCLE) {
       this.sketchLineCoords_ = this.sketchCoords_;
->>>>>>> 2e406c96
     }
   }
   if (!goog.isNull(this.sketchLineCoords_)) {
@@ -558,26 +529,6 @@
 ol.interaction.Draw.prototype.modifyDrawing_ = function(event) {
   var coordinate = event.coordinate;
   var geometry = this.sketchFeature_.getGeometry();
-<<<<<<< HEAD
-  var coordinates, last, sketchLineGeom;
-  if (this.mode_ === ol.interaction.DrawMode.POINT) {
-    goog.asserts.assertInstanceof(geometry, ol.geom.Point);
-    last = geometry.getCoordinates();
-    last[0] = coordinate[0];
-    last[1] = coordinate[1];
-    geometry.setCoordinates(last);
-  } else {
-    if (this.mode_ === ol.interaction.DrawMode.LINE_STRING) {
-      goog.asserts.assertInstanceof(geometry, ol.geom.LineString);
-      coordinates = geometry.getCoordinates();
-    } else if (this.mode_ === ol.interaction.DrawMode.POLYGON) {
-      goog.asserts.assertInstanceof(geometry, ol.geom.Polygon);
-      coordinates = this.sketchPolygonCoords_[0];
-    } else if (this.mode_ === ol.interaction.DrawMode.CIRCLE) {
-      goog.asserts.assertInstanceof(geometry, ol.geom.Circle);
-      coordinates = geometry.getCenter();
-    }
-=======
   goog.asserts.assertInstanceof(geometry, ol.geom.SimpleGeometry,
       'geometry should be ol.geom.SimpleGeometry or subclass');
   var coordinates, last;
@@ -586,7 +537,6 @@
   } else if (this.mode_ === ol.interaction.DrawMode.POLYGON) {
     coordinates = this.sketchCoords_[0];
     last = coordinates[coordinates.length - 1];
->>>>>>> 2e406c96
     if (this.atFinish_(event)) {
       // snap to finish
       coordinate = this.finishCoordinate_.slice();
@@ -605,33 +555,12 @@
     goog.asserts.assertInstanceof(sketchPointGeom, ol.geom.Point,
         'sketchPointGeom should be an ol.geom.Point');
     sketchPointGeom.setCoordinates(coordinate);
-<<<<<<< HEAD
-    last = coordinates[coordinates.length - 1];
-    last[0] = coordinate[0];
-    last[1] = coordinate[1];
-    if (this.mode_ === ol.interaction.DrawMode.LINE_STRING) {
-      goog.asserts.assertInstanceof(geometry, ol.geom.LineString);
-      geometry.setCoordinates(coordinates);
-    } else if (this.mode_ === ol.interaction.DrawMode.POLYGON) {
-      sketchLineGeom = this.sketchLine_.getGeometry();
-      goog.asserts.assertInstanceof(sketchLineGeom, ol.geom.LineString);
-      sketchLineGeom.setCoordinates(coordinates);
-      goog.asserts.assertInstanceof(geometry, ol.geom.Polygon);
-      geometry.setCoordinates(this.sketchPolygonCoords_);
-    } else if (this.mode_ === ol.interaction.DrawMode.CIRCLE) {
-      goog.asserts.assertInstanceof(geometry, ol.geom.Circle);
-      sketchLineGeom = this.sketchLine_.getGeometry();
-      goog.asserts.assertInstanceof(sketchLineGeom, ol.geom.LineString);
-      sketchLineGeom.setCoordinates([geometry.getCenter(), coordinate]);
-      geometry.setRadius(sketchLineGeom.getLength());
-=======
   }
   var sketchLineGeom;
   if (geometry instanceof ol.geom.Polygon &&
       this.mode_ !== ol.interaction.DrawMode.POLYGON) {
     if (goog.isNull(this.sketchLine_)) {
       this.sketchLine_ = new ol.Feature(new ol.geom.LineString(null));
->>>>>>> 2e406c96
     }
     var ring = geometry.getLinearRing(0);
     sketchLineGeom = this.sketchLine_.getGeometry();
