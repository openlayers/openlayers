goog.provide('ol.interaction.Select');
goog.provide('ol.interaction.SelectFilterFunction');

goog.require('goog.array');
goog.require('goog.asserts');
goog.require('goog.events');
goog.require('goog.events.Event');
goog.require('goog.functions');
goog.require('ol.CollectionEventType');
goog.require('ol.Feature');
goog.require('ol.FeatureOverlay');
goog.require('ol.events.condition');
goog.require('ol.geom.GeometryType');
goog.require('ol.interaction.Interaction');
goog.require('ol.style.Style');


/**
 * @enum {string}
 */
ol.SelectEventType = {
  /**
   * Triggered when feature(s) has been (de)selected.
   * @event ol.SelectEvent#select
   * @api
   */
  SELECT: 'select'
};


<<<<<<< HEAD
=======
/**
 * A function that takes an {@link ol.Feature} and an {@link ol.layer.Layer}
 * and returns `true` if the feature may be selected or `false` otherwise.
 * @typedef {function(ol.Feature, ol.layer.Layer): boolean}
 * @api
 */
ol.interaction.SelectFilterFunction;


>>>>>>> 2e406c96

/**
 * @classdesc
 * Events emitted by {@link ol.interaction.Select} instances are instances of
 * this type.
 *
 * @param {string} type The event type.
 * @param {Array.<ol.Feature>} selected Selected features.
 * @param {Array.<ol.Feature>} deselected Deselected features.
<<<<<<< HEAD
=======
 * @param {ol.MapBrowserEvent} mapBrowserEvent Associated
 *     {@link ol.MapBrowserEvent}.
>>>>>>> 2e406c96
 * @implements {oli.SelectEvent}
 * @extends {goog.events.Event}
 * @constructor
 */
<<<<<<< HEAD
ol.SelectEvent = function(type, selected, deselected) {
=======
ol.SelectEvent = function(type, selected, deselected, mapBrowserEvent) {
>>>>>>> 2e406c96
  goog.base(this, type);

  /**
   * Selected features array.
   * @type {Array.<ol.Feature>}
   * @api
   */
  this.selected = selected;

  /**
   * Deselected features array.
   * @type {Array.<ol.Feature>}
   * @api
   */
  this.deselected = deselected;
<<<<<<< HEAD
=======

  /**
   * Associated {@link ol.MapBrowserEvent}.
   * @type {ol.MapBrowserEvent}
   * @api
   */
  this.mapBrowserEvent = mapBrowserEvent;
>>>>>>> 2e406c96
};
goog.inherits(ol.SelectEvent, goog.events.Event);



/**
 * @classdesc
 * Handles selection of vector data. A {@link ol.FeatureOverlay} is maintained
 * internally to store the selected feature(s). Which features are selected is
 * determined by the `condition` option, and optionally the `toggle` or
 * `add`/`remove` options.
 *
 * @constructor
 * @extends {ol.interaction.Interaction}
 * @param {olx.interaction.SelectOptions=} opt_options Options.
 * @fires ol.SelectEvent
 * @api stable
 */
ol.interaction.Select = function(opt_options) {

  goog.base(this, {
    handleEvent: ol.interaction.Select.handleEvent
  });

  var options = goog.isDef(opt_options) ? opt_options : {};

  /**
   * @private
   * @type {ol.events.ConditionType}
   */
  this.condition_ = goog.isDef(options.condition) ?
      options.condition : ol.events.condition.singleClick;

  /**
   * @private
   * @type {ol.events.ConditionType}
   */
  this.addCondition_ = goog.isDef(options.addCondition) ?
      options.addCondition : ol.events.condition.never;

  /**
   * @private
   * @type {ol.events.ConditionType}
   */
  this.removeCondition_ = goog.isDef(options.removeCondition) ?
      options.removeCondition : ol.events.condition.never;

  /**
   * @private
   * @type {ol.events.ConditionType}
   */
  this.toggleCondition_ = goog.isDef(options.toggleCondition) ?
      options.toggleCondition : ol.events.condition.shiftKeyOnly;

  /**
   * @private
   * @type {boolean}
   */
  this.multi_ = goog.isDef(options.multi) ? options.multi : false;

  /**
   * @private
   * @type {ol.interaction.SelectFilterFunction}
   */
  this.filter_ = goog.isDef(options.filter) ? options.filter :
      goog.functions.TRUE;

  var layerFilter;
  if (goog.isDef(options.layers)) {
    if (goog.isFunction(options.layers)) {
      layerFilter = options.layers;
    } else {
      var layers = options.layers;
      layerFilter =
          /**
           * @param {ol.layer.Layer} layer Layer.
           * @return {boolean} Include.
           */
          function(layer) {
        return goog.array.contains(layers, layer);
      };
    }
  } else {
    layerFilter = goog.functions.TRUE;
  }

  /**
   * @private
   * @type {function(ol.layer.Layer): boolean}
   */
  this.layerFilter_ = layerFilter;

  /**
   * @private
   * @type {ol.FeatureOverlay}
   */
  this.featureOverlay_ = new ol.FeatureOverlay({
    style: goog.isDef(options.style) ? options.style :
        ol.interaction.Select.getDefaultStyleFunction()
  });

  var features = this.featureOverlay_.getFeatures();
  goog.events.listen(features, ol.CollectionEventType.ADD,
      this.addFeature_, false, this);
  goog.events.listen(features, ol.CollectionEventType.REMOVE,
      this.removeFeature_, false, this);

};
goog.inherits(ol.interaction.Select, ol.interaction.Interaction);


/**
 * Get the selected features.
 * @return {ol.Collection.<ol.Feature>} Features collection.
 * @api stable
 */
ol.interaction.Select.prototype.getFeatures = function() {
  return this.featureOverlay_.getFeatures();
};


/**
 * Handles the {@link ol.MapBrowserEvent map browser event} and may change the
 * selected state of features.
 * @param {ol.MapBrowserEvent} mapBrowserEvent Map browser event.
 * @return {boolean} `false` to stop event propagation.
 * @this {ol.interaction.Select}
 * @api
 */
ol.interaction.Select.handleEvent = function(mapBrowserEvent) {
  if (!this.condition_(mapBrowserEvent)) {
    return true;
  }
  var add = this.addCondition_(mapBrowserEvent);
  var remove = this.removeCondition_(mapBrowserEvent);
  var toggle = this.toggleCondition_(mapBrowserEvent);
  var set = !add && !remove && !toggle;
  var map = mapBrowserEvent.map;
  var features = this.featureOverlay_.getFeatures();
  var /** @type {Array.<ol.Feature>} */ deselected = [];
  var /** @type {Array.<ol.Feature>} */ selected = [];
  var change = false;
  if (set) {
    // Replace the currently selected feature(s) with the feature(s) at the
    // pixel, or clear the selected feature(s) if there is no feature at
    // the pixel.
    map.forEachFeatureAtPixel(mapBrowserEvent.pixel,
        /**
         * @param {ol.Feature} feature Feature.
         * @param {ol.layer.Layer} layer Layer.
         */
        function(feature, layer) {
<<<<<<< HEAD
          selected.push(feature);
          return !this.multi_;
=======
          if (this.filter_(feature, layer)) {
            selected.push(feature);
            return !this.multi_;
          }
>>>>>>> 2e406c96
        }, this, this.layerFilter_);
    if (selected.length > 0 && features.getLength() == 1 &&
        features.item(0) == selected[0]) {
      // No change
    } else {
      change = true;
      if (features.getLength() !== 0) {
        deselected = Array.prototype.concat(features.getArray());
        features.clear();
      }
      features.extend(selected);
    }
  } else {
    // Modify the currently selected feature(s).
    map.forEachFeatureAtPixel(mapBrowserEvent.pixel,
        /**
         * @param {ol.Feature} feature Feature.
         * @param {ol.layer.Layer} layer Layer.
         */
        function(feature, layer) {
          var index = goog.array.indexOf(features.getArray(), feature);
          if (index == -1) {
            if (add || toggle) {
              if (this.filter_(feature, layer)) {
                selected.push(feature);
              }
            }
          } else {
            if (remove || toggle) {
              deselected.push(feature);
            }
          }
        }, this, this.layerFilter_);
    var i;
    for (i = deselected.length - 1; i >= 0; --i) {
      features.remove(deselected[i]);
    }
    features.extend(selected);
    if (selected.length > 0 || deselected.length > 0) {
      change = true;
    }
  }
  if (change) {
    this.dispatchEvent(
<<<<<<< HEAD
        new ol.SelectEvent(ol.SelectEventType.SELECT, selected, deselected));
=======
        new ol.SelectEvent(ol.SelectEventType.SELECT, selected, deselected,
            mapBrowserEvent));
>>>>>>> 2e406c96
  }
  return ol.events.condition.pointerMove(mapBrowserEvent);
};


/**
 * Remove the interaction from its current map, if any,  and attach it to a new
 * map, if any. Pass `null` to just remove the interaction from the current map.
 * @param {ol.Map} map Map.
 * @api stable
 */
ol.interaction.Select.prototype.setMap = function(map) {
  var currentMap = this.getMap();
  var selectedFeatures = this.featureOverlay_.getFeatures();
  if (!goog.isNull(currentMap)) {
    selectedFeatures.forEach(currentMap.unskipFeature, currentMap);
  }
  goog.base(this, 'setMap', map);
  this.featureOverlay_.setMap(map);
  if (!goog.isNull(map)) {
    selectedFeatures.forEach(map.skipFeature, map);
  }
};


/**
 * @return {ol.style.StyleFunction} Styles.
 */
ol.interaction.Select.getDefaultStyleFunction = function() {
  var styles = ol.style.createDefaultEditingStyles();
  goog.array.extend(styles[ol.geom.GeometryType.POLYGON],
      styles[ol.geom.GeometryType.LINE_STRING]);
  goog.array.extend(styles[ol.geom.GeometryType.GEOMETRY_COLLECTION],
      styles[ol.geom.GeometryType.LINE_STRING]);

  return function(feature, resolution) {
    return styles[feature.getGeometry().getType()];
  };
};


/**
 * @param {ol.CollectionEvent} evt Event.
 * @private
 */
ol.interaction.Select.prototype.addFeature_ = function(evt) {
  var feature = evt.element;
  var map = this.getMap();
  goog.asserts.assertInstanceof(feature, ol.Feature,
      'feature should be an ol.Feature');
  if (!goog.isNull(map)) {
    map.skipFeature(feature);
  }
};


/**
 * @param {ol.CollectionEvent} evt Event.
 * @private
 */
ol.interaction.Select.prototype.removeFeature_ = function(evt) {
  var feature = evt.element;
  var map = this.getMap();
  goog.asserts.assertInstanceof(feature, ol.Feature,
      'feature should be an ol.Feature');
  if (!goog.isNull(map)) {
    map.unskipFeature(feature);
  }
};<|MERGE_RESOLUTION|>--- conflicted
+++ resolved
@@ -28,8 +28,6 @@
 };
 
 
-<<<<<<< HEAD
-=======
 /**
  * A function that takes an {@link ol.Feature} and an {@link ol.layer.Layer}
  * and returns `true` if the feature may be selected or `false` otherwise.
@@ -39,7 +37,6 @@
 ol.interaction.SelectFilterFunction;
 
 
->>>>>>> 2e406c96
 
 /**
  * @classdesc
@@ -49,20 +46,13 @@
  * @param {string} type The event type.
  * @param {Array.<ol.Feature>} selected Selected features.
  * @param {Array.<ol.Feature>} deselected Deselected features.
-<<<<<<< HEAD
-=======
  * @param {ol.MapBrowserEvent} mapBrowserEvent Associated
  *     {@link ol.MapBrowserEvent}.
->>>>>>> 2e406c96
  * @implements {oli.SelectEvent}
  * @extends {goog.events.Event}
  * @constructor
  */
-<<<<<<< HEAD
-ol.SelectEvent = function(type, selected, deselected) {
-=======
 ol.SelectEvent = function(type, selected, deselected, mapBrowserEvent) {
->>>>>>> 2e406c96
   goog.base(this, type);
 
   /**
@@ -78,8 +68,6 @@
    * @api
    */
   this.deselected = deselected;
-<<<<<<< HEAD
-=======
 
   /**
    * Associated {@link ol.MapBrowserEvent}.
@@ -87,7 +75,6 @@
    * @api
    */
   this.mapBrowserEvent = mapBrowserEvent;
->>>>>>> 2e406c96
 };
 goog.inherits(ol.SelectEvent, goog.events.Event);
 
@@ -240,15 +227,10 @@
          * @param {ol.layer.Layer} layer Layer.
          */
         function(feature, layer) {
-<<<<<<< HEAD
-          selected.push(feature);
-          return !this.multi_;
-=======
           if (this.filter_(feature, layer)) {
             selected.push(feature);
             return !this.multi_;
           }
->>>>>>> 2e406c96
         }, this, this.layerFilter_);
     if (selected.length > 0 && features.getLength() == 1 &&
         features.item(0) == selected[0]) {
@@ -293,12 +275,8 @@
   }
   if (change) {
     this.dispatchEvent(
-<<<<<<< HEAD
-        new ol.SelectEvent(ol.SelectEventType.SELECT, selected, deselected));
-=======
         new ol.SelectEvent(ol.SelectEventType.SELECT, selected, deselected,
             mapBrowserEvent));
->>>>>>> 2e406c96
   }
   return ol.events.condition.pointerMove(mapBrowserEvent);
 };
