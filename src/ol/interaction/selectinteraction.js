goog.provide('ol.interaction.Select');

goog.require('goog.array');
goog.require('goog.asserts');
goog.require('goog.events');
goog.require('goog.events.Event');
goog.require('goog.functions');
goog.require('ol.CollectionEventType');
goog.require('ol.Feature');
goog.require('ol.FeatureOverlay');
goog.require('ol.events.condition');
goog.require('ol.geom.GeometryType');
goog.require('ol.interaction.Interaction');
goog.require('ol.style.Style');


/**
<<<<<<< HEAD
 * A function that takes an {@link ol.Feature} and an {ol.layer.Layer} and
 * returns true if the feature may be selected or false otherwise.
 * @typedef {function(ol.Feature, ol.layer.Layer): boolean}
 * @api
 */
ol.interaction.SelectFilterFunction;
=======
 * @enum {string}
 */
ol.SelectEventType = {
  /**
   * Triggered when feature(s) has been (de)selected.
   * @event ol.SelectEvent#select
   * @api
   */
  SELECT: 'select'
};



/**
 * @classdesc
 * Events emitted by {@link ol.interaction.Select} instances are instances of
 * this type.
 *
 * @param {string} type The event type.
 * @param {Array.<ol.Feature>} selected Selected features.
 * @param {Array.<ol.Feature>} deselected Deselected features.
 * @extends {goog.events.Event}
 * @constructor
 */
ol.SelectEvent = function(type, selected, deselected) {
  goog.base(this, type);

  /**
   * Selected features array.
   * @type {Array.<ol.Feature>}
   * @api
   */
  this.selected = selected;

  /**
   * Deselected features array.
   * @type {Array.<ol.Feature>}
   * @api
   */
  this.deselected = deselected;
};
goog.inherits(ol.SelectEvent, goog.events.Event);
>>>>>>> 3867c0e4



/**
 * @classdesc
 * Handles selection of vector data. A {@link ol.FeatureOverlay} is maintained
 * internally to store the selected feature(s). Which features are selected is
 * determined by the `condition` option, and optionally the `toggle` or
 * `add`/`remove` options.
 *
 * @constructor
 * @extends {ol.interaction.Interaction}
 * @param {olx.interaction.SelectOptions=} opt_options Options.
 * @api stable
 */
ol.interaction.Select = function(opt_options) {

  goog.base(this, {
    handleEvent: ol.interaction.Select.handleEvent
  });

  var options = goog.isDef(opt_options) ? opt_options : {};

  /**
   * @private
   * @type {ol.events.ConditionType}
   */
  this.condition_ = goog.isDef(options.condition) ?
      options.condition : ol.events.condition.singleClick;

  /**
   * @private
   * @type {ol.events.ConditionType}
   */
  this.addCondition_ = goog.isDef(options.addCondition) ?
      options.addCondition : ol.events.condition.never;

  /**
   * @private
   * @type {ol.events.ConditionType}
   */
  this.removeCondition_ = goog.isDef(options.removeCondition) ?
      options.removeCondition : ol.events.condition.never;

  /**
   * @private
   * @type {ol.events.ConditionType}
   */
  this.toggleCondition_ = goog.isDef(options.toggleCondition) ?
      options.toggleCondition : ol.events.condition.shiftKeyOnly;

  /**
   * @private
   * @type {boolean}
   */
  this.multi_ = goog.isDef(options.multi) ? options.multi : false;

  /**
   * @private
   * @type {ol.interaction.SelectFilterFunction}
   */
  this.filter_ = goog.isDef(options.filter) ? options.filter :
      goog.functions.TRUE;

  var layerFilter;
  if (goog.isDef(options.layers)) {
    if (goog.isFunction(options.layers)) {
      layerFilter = options.layers;
    } else {
      var layers = options.layers;
      layerFilter =
          /**
           * @param {ol.layer.Layer} layer Layer.
           * @return {boolean} Include.
           */
          function(layer) {
        return goog.array.contains(layers, layer);
      };
    }
  } else {
    layerFilter = goog.functions.TRUE;
  }

  /**
   * @private
   * @type {function(ol.layer.Layer): boolean}
   */
  this.layerFilter_ = layerFilter;

  /**
   * @private
   * @type {ol.FeatureOverlay}
   */
  this.featureOverlay_ = new ol.FeatureOverlay({
    style: goog.isDef(options.style) ? options.style :
        ol.interaction.Select.getDefaultStyleFunction()
  });

  var features = this.featureOverlay_.getFeatures();
  goog.events.listen(features, ol.CollectionEventType.ADD,
      this.addFeature_, false, this);
  goog.events.listen(features, ol.CollectionEventType.REMOVE,
      this.removeFeature_, false, this);

};
goog.inherits(ol.interaction.Select, ol.interaction.Interaction);


/**
 * Get the selected features.
 * @return {ol.Collection.<ol.Feature>} Features collection.
 * @api stable
 */
ol.interaction.Select.prototype.getFeatures = function() {
  return this.featureOverlay_.getFeatures();
};


/**
 * @param {ol.MapBrowserEvent} mapBrowserEvent Map browser event.
 * @return {boolean} `false` to stop event propagation.
 * @this {ol.interaction.Select}
 * @api
 */
ol.interaction.Select.handleEvent = function(mapBrowserEvent) {
  if (!this.condition_(mapBrowserEvent)) {
    return true;
  }
  var add = this.addCondition_(mapBrowserEvent);
  var remove = this.removeCondition_(mapBrowserEvent);
  var toggle = this.toggleCondition_(mapBrowserEvent);
  var set = !add && !remove && !toggle;
  var map = mapBrowserEvent.map;
  var features = this.featureOverlay_.getFeatures();
  var /** @type {Array.<ol.Feature>} */ deselected = [];
  var /** @type {Array.<ol.Feature>} */ selected = [];
<<<<<<< HEAD
  var filter = this.filter_;
=======
  var change = false;
>>>>>>> 3867c0e4
  if (set) {
    // Replace the currently selected feature(s) with the feature(s) at the
    // pixel, or clear the selected feature(s) if there is no feature at
    // the pixel.
    map.forEachFeatureAtPixel(mapBrowserEvent.pixel,
        /**
         * @param {ol.Feature} feature Feature.
         * @param {ol.layer.Layer} layer Layer.
         */
        function(feature, layer) {
<<<<<<< HEAD
          if (filter(feature, layer)) {
            selected.push(feature);
          }
        }, undefined, this.layerFilter_);
=======
          selected.push(feature);
          return !this.multi_;
        }, this, this.layerFilter_);
>>>>>>> 3867c0e4
    if (selected.length > 0 && features.getLength() == 1 &&
        features.item(0) == selected[0]) {
      // No change
    } else {
      change = true;
      if (features.getLength() !== 0) {
        deselected = Array.prototype.concat(features.getArray());
        features.clear();
      }
      features.extend(selected);
    }
  } else {
    // Modify the currently selected feature(s).
    map.forEachFeatureAtPixel(mapBrowserEvent.pixel,
        /**
         * @param {ol.Feature} feature Feature.
         * @param {ol.layer.Layer} layer Layer.
         */
        function(feature, layer) {
          var index = goog.array.indexOf(features.getArray(), feature);
          if (index == -1) {
            if (add || toggle) {
              if (filter(feature, layer)) {
                selected.push(feature);
              }
            }
          } else {
            if (remove || toggle) {
              deselected.push(feature);
            }
          }
        }, undefined, this.layerFilter_);
    var i;
    for (i = deselected.length - 1; i >= 0; --i) {
      features.remove(deselected[i]);
    }
    features.extend(selected);
    if (selected.length > 0 || deselected.length > 0) {
      change = true;
    }
  }
  if (change) {
    this.dispatchEvent(
        new ol.SelectEvent(ol.SelectEventType.SELECT, selected, deselected));
  }
  return ol.events.condition.pointerMove(mapBrowserEvent);
};


/**
 * Remove the interaction from its current map, if any,  and attach it to a new
 * map, if any. Pass `null` to just remove the interaction from the current map.
 * @param {ol.Map} map Map.
 * @api stable
 */
ol.interaction.Select.prototype.setMap = function(map) {
  var currentMap = this.getMap();
  var selectedFeatures = this.featureOverlay_.getFeatures();
  if (!goog.isNull(currentMap)) {
    selectedFeatures.forEach(currentMap.unskipFeature, currentMap);
  }
  goog.base(this, 'setMap', map);
  this.featureOverlay_.setMap(map);
  if (!goog.isNull(map)) {
    selectedFeatures.forEach(map.skipFeature, map);
  }
};


/**
 * @return {ol.style.StyleFunction} Styles.
 */
ol.interaction.Select.getDefaultStyleFunction = function() {
  var styles = ol.style.createDefaultEditingStyles();
  goog.array.extend(styles[ol.geom.GeometryType.POLYGON],
      styles[ol.geom.GeometryType.LINE_STRING]);
  goog.array.extend(styles[ol.geom.GeometryType.GEOMETRY_COLLECTION],
      styles[ol.geom.GeometryType.LINE_STRING]);

  return function(feature, resolution) {
    return styles[feature.getGeometry().getType()];
  };
};


/**
 * @param {ol.CollectionEvent} evt Event.
 * @private
 */
ol.interaction.Select.prototype.addFeature_ = function(evt) {
  var feature = evt.element;
  var map = this.getMap();
  goog.asserts.assertInstanceof(feature, ol.Feature);
  if (!goog.isNull(map)) {
    map.skipFeature(feature);
  }
};


/**
 * @param {ol.CollectionEvent} evt Event.
 * @private
 */
ol.interaction.Select.prototype.removeFeature_ = function(evt) {
  var feature = evt.element;
  var map = this.getMap();
  goog.asserts.assertInstanceof(feature, ol.Feature);
  if (!goog.isNull(map)) {
    map.unskipFeature(feature);
  }
};<|MERGE_RESOLUTION|>--- conflicted
+++ resolved
@@ -15,25 +15,25 @@
 
 
 /**
-<<<<<<< HEAD
+ * @enum {string}
+ */
+ol.SelectEventType = {
+  /**
+   * Triggered when feature(s) has been (de)selected.
+   * @event ol.SelectEvent#select
+   * @api
+   */
+  SELECT: 'select'
+};
+
+
+/**
  * A function that takes an {@link ol.Feature} and an {ol.layer.Layer} and
  * returns true if the feature may be selected or false otherwise.
  * @typedef {function(ol.Feature, ol.layer.Layer): boolean}
  * @api
  */
 ol.interaction.SelectFilterFunction;
-=======
- * @enum {string}
- */
-ol.SelectEventType = {
-  /**
-   * Triggered when feature(s) has been (de)selected.
-   * @event ol.SelectEvent#select
-   * @api
-   */
-  SELECT: 'select'
-};
-
 
 
 /**
@@ -65,8 +65,6 @@
   this.deselected = deselected;
 };
 goog.inherits(ol.SelectEvent, goog.events.Event);
->>>>>>> 3867c0e4
-
 
 
 /**
@@ -202,11 +200,9 @@
   var features = this.featureOverlay_.getFeatures();
   var /** @type {Array.<ol.Feature>} */ deselected = [];
   var /** @type {Array.<ol.Feature>} */ selected = [];
-<<<<<<< HEAD
   var filter = this.filter_;
-=======
   var change = false;
->>>>>>> 3867c0e4
+
   if (set) {
     // Replace the currently selected feature(s) with the feature(s) at the
     // pixel, or clear the selected feature(s) if there is no feature at
@@ -217,16 +213,10 @@
          * @param {ol.layer.Layer} layer Layer.
          */
         function(feature, layer) {
-<<<<<<< HEAD
           if (filter(feature, layer)) {
             selected.push(feature);
           }
         }, undefined, this.layerFilter_);
-=======
-          selected.push(feature);
-          return !this.multi_;
-        }, this, this.layerFilter_);
->>>>>>> 3867c0e4
     if (selected.length > 0 && features.getLength() == 1 &&
         features.item(0) == selected[0]) {
       // No change
