--- conflicted
+++ resolved
@@ -1,20 +1,3 @@
-<<<<<<< HEAD
-<!doctype html>
-<html lang="en">
-  <head>
-    <meta charset="utf-8">
-    <meta http-equiv="X-UA-Compatible" content="chrome=1">
-    <meta name="viewport" content="initial-scale=1.0, user-scalable=no, width=device-width">
-    <link rel="stylesheet" href="../css/ol.css" type="text/css">
-    <link rel="stylesheet" href="../resources/bootstrap/css/bootstrap.min.css" type="text/css">
-    <link rel="stylesheet" href="../resources/layout.css" type="text/css">
-    <link rel="stylesheet" href="../resources/bootstrap/css/bootstrap-responsive.min.css" type="text/css">
-    <style type="text/css">
-      h2 {
-        font-size: 1.5em;
-        line-height: 15px;
-      }
-=======
 ---
 template: example.html
 title: Vector labels example
@@ -28,7 +11,6 @@
     <div id="map" class="map"></div>
   </div>
 </div>
->>>>>>> 2e406c96
 
 <div class="edit-form">
   <input id="refresh-points" type="button" value="Refresh" />
