import Map from '../src/ol/Map.js';
import View from '../src/ol/View.js';
import WKT from '../src/ol/format/WKT.js';
import {OSM, Vector as VectorSource} from '../src/ol/source.js';
import {Tile as TileLayer, Vector as VectorLayer} from '../src/ol/layer.js';

const raster = new TileLayer({
  source: new OSM(),
});

const format = new WKT();
const feature = format.readFeature(
  'POLYGON((10.689697265625 -25.0927734375, 34.595947265625 ' +
    '-20.1708984375, 38.814697265625 -35.6396484375, 13.502197265625 ' +
    '-39.1552734375, 10.689697265625 -25.0927734375))'
);
feature.getGeometry().transform('EPSG:4326', 'EPSG:3857');

const vector = new VectorLayer({
  source: new VectorSource({
    features: [feature],
  }),
  opacity: 0.5,
});

const map = new Map({
  layers: [raster, vector],
  target: 'map',
  view: new View({
    center: [0, 0],
    zoom: 2,
  }),
});

const dims = {
  a0: [1189, 841],
  a1: [841, 594],
  a2: [594, 420],
  a3: [420, 297],
  a4: [297, 210],
  a5: [210, 148],
};

const exportButton = document.getElementById('export-pdf');

exportButton.addEventListener(
  'click',
  function () {
    exportButton.disabled = true;
    document.body.style.cursor = 'progress';

    const format = document.getElementById('format').value;
    const resolution = document.getElementById('resolution').value;
    const dim = dims[format];
    const width = Math.round((dim[0] * resolution) / 25.4);
    const height = Math.round((dim[1] * resolution) / 25.4);
    const size = map.getSize();
    const viewResolution = map.getView().getResolution();

    map.once('rendercomplete', function () {
      const mapCanvas = document.createElement('canvas');
      mapCanvas.width = width;
      mapCanvas.height = height;
      const mapContext = mapCanvas.getContext('2d');
      Array.prototype.forEach.call(
        document.querySelectorAll('.ol-layer canvas'),
        function (canvas) {
          if (canvas.width > 0) {
            const opacity = canvas.parentNode.style.opacity;
            mapContext.globalAlpha = opacity === '' ? 1 : Number(opacity);
            const transform = canvas.style.transform;
            // Get the transform parameters from the style's transform matrix
            const matrix = transform
              .match(/^matrix\(([^\(]*)\)$/)[1]
              .split(',')
              .map(Number);
            // Apply the transform to the export map context
            CanvasRenderingContext2D.prototype.setTransform.apply(
              mapContext,
              matrix
            );
            mapContext.drawImage(canvas, 0, 0);
          }
        }
      );
<<<<<<< HEAD
      const pdf = new window.jspdf.jsPDF('landscape', undefined, format);
=======
      const pdf = new jspdf.jsPDF('landscape', undefined, format);
>>>>>>> de384ff9
      pdf.addImage(
        mapCanvas.toDataURL('image/jpeg'),
        'JPEG',
        0,
        0,
        dim[0],
        dim[1]
      );
      pdf.save('map.pdf');
      // Reset original map size
      map.setSize(size);
      map.getView().setResolution(viewResolution);
      exportButton.disabled = false;
      document.body.style.cursor = 'auto';
    });

    // Set print size
    const printSize = [width, height];
    map.setSize(printSize);
    const scaling = Math.min(width / size[0], height / size[1]);
    map.getView().setResolution(viewResolution / scaling);
  },
  false
);<|MERGE_RESOLUTION|>--- conflicted
+++ resolved
@@ -83,11 +83,7 @@
           }
         }
       );
-<<<<<<< HEAD
-      const pdf = new window.jspdf.jsPDF('landscape', undefined, format);
-=======
       const pdf = new jspdf.jsPDF('landscape', undefined, format);
->>>>>>> de384ff9
       pdf.addImage(
         mapCanvas.toDataURL('image/jpeg'),
         'JPEG',
