--- conflicted
+++ resolved
@@ -6,13 +6,8 @@
 goog.require('ol.source.Stamen');
 goog.require('ol.source.Vector');
 
-<<<<<<< HEAD
-var blur = $('#blur');
-var radius = $('#radius');
-=======
 var blur = document.getElementById('blur');
 var radius = document.getElementById('radius');
->>>>>>> 2e406c96
 
 var vector = new ol.layer.Heatmap({
   source: new ol.source.Vector({
@@ -21,13 +16,8 @@
       extractStyles: false
     })
   }),
-<<<<<<< HEAD
-  blur: parseInt(blur.val(), 10),
-  radius: parseInt(radius.val(), 10)
-=======
   blur: parseInt(blur.value, 10),
   radius: parseInt(radius.value, 10)
->>>>>>> 2e406c96
 });
 
 vector.getSource().on('addfeature', function(event) {
@@ -55,19 +45,10 @@
 });
 
 
-<<<<<<< HEAD
-blur.on('input', function() {
-  vector.setBlur(parseInt(blur.val(), 10));
-});
-
-radius.on('input', function() {
-  vector.setRadius(parseInt(radius.val(), 10));
-=======
 blur.addEventListener('input', function() {
   vector.setBlur(parseInt(blur.value, 10));
 });
 
 radius.addEventListener('input', function() {
   vector.setRadius(parseInt(radius.value, 10));
->>>>>>> 2e406c96
 });