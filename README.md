# OpenLayers 3

[![Travis CI Status](https://secure.travis-ci.org/openlayers/ol3.svg)](http://travis-ci.org/#!/openlayers/ol3)
[![Coverage Status](https://coveralls.io/repos/openlayers/ol3/badge.svg?branch=master)](https://coveralls.io/r/openlayers/ol3?branch=master)

[OpenLayers 3](http://openlayers.org/) is a high-performance, feature-packed library for creating interactive maps on the web.

<<<<<<< HEAD
## Examples
Check out the [hosted examples](http://openlayers.org/en/master/examples/), the [workshop](http://openlayers.org/ol3-workshop/) or poke around the evolving [API docs](http://openlayers.org/en/master/apidoc/).

## Contributing
Please see our guide on [contributing](CONTRIBUTING.md) if you're interested in getting involved.
=======
## Getting Started

- Download the [latest release](http://openlayers.org/download/)
- Install with npm: `npm install openlayers`
- Clone the repo: `git clone git@github.com:openlayers/ol3.git`

## Documentation

Check out the [hosted examples](http://openlayers.org/en/master/examples/), the [workshop](http://openlayers.org/ol3-workshop/) or [API docs](http://openlayers.org/en/master/apidoc/).

## Bugs

Please use the [GitHub issue tracker](https://github.com/openlayers/ol3/issues) for all bugs and feature requests. Before creating a new issue, do a quick search to see if the problem has been reported already.

## Contributing

Please see our guide on [contributing](CONTRIBUTING.md) if you're interested in getting involved.

## Community

- Need help? Find it on [stackoverflow using the tag 'openlayers-3'](http://stackoverflow.com/questions/tagged/openlayers-3)
- Follow [@openlayers](https://twitter.com/openlayers) on Twitter
- Discuss with openlayers users on IRC in `#openlayers` at `chat.freenode`
>>>>>>> 2e406c96
<|MERGE_RESOLUTION|>--- conflicted
+++ resolved
@@ -5,13 +5,6 @@
 
 [OpenLayers 3](http://openlayers.org/) is a high-performance, feature-packed library for creating interactive maps on the web.
 
-<<<<<<< HEAD
-## Examples
-Check out the [hosted examples](http://openlayers.org/en/master/examples/), the [workshop](http://openlayers.org/ol3-workshop/) or poke around the evolving [API docs](http://openlayers.org/en/master/apidoc/).
-
-## Contributing
-Please see our guide on [contributing](CONTRIBUTING.md) if you're interested in getting involved.
-=======
 ## Getting Started
 
 - Download the [latest release](http://openlayers.org/download/)
@@ -34,5 +27,4 @@
 
 - Need help? Find it on [stackoverflow using the tag 'openlayers-3'](http://stackoverflow.com/questions/tagged/openlayers-3)
 - Follow [@openlayers](https://twitter.com/openlayers) on Twitter
-- Discuss with openlayers users on IRC in `#openlayers` at `chat.freenode`
->>>>>>> 2e406c96
+- Discuss with openlayers users on IRC in `#openlayers` at `chat.freenode`