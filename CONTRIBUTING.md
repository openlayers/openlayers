--- conflicted
+++ resolved
@@ -14,14 +14,11 @@
 Please use the [GitHub issue tracker](https://github.com/openlayers/ol3/issues). Before creating a new issue, do a quick search to see if the problem has been reported already.
 
 
-<<<<<<< HEAD
-=======
 ## Getting Familiar with the Code in the Repository
 
 Look for `readme.md` files! Several directories contain a `readme.md` file that explains the contents of the directory and how to work with them.
 
 
->>>>>>> 2e406c96
 ## Contributing Code
 
 Our preferred means of receiving contributions is through [pull requests](https://help.github.com/articles/using-pull-requests). Make sure
@@ -98,11 +95,6 @@
 
     $ make <target>
 
-<<<<<<< HEAD
-    $ ./build.py <target>
-
-=======
->>>>>>> 2e406c96
 where `<target>` is the name of the build target you want to execute. For
 example:
 
