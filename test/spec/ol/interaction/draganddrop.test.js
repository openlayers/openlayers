import {inherits} from '../../../../src/ol/index.js';
import _ol_View_ from '../../../../src/ol/View.js';
import Event from '../../../../src/ol/events/Event.js';
import EventTarget from '../../../../src/ol/events/EventTarget.js';
import _ol_format_GeoJSON_ from '../../../../src/ol/format/GeoJSON.js';
import DragAndDrop from '../../../../src/ol/interaction/DragAndDrop.js';
import _ol_source_Vector_ from '../../../../src/ol/source/Vector.js';

where('FileReader').describe('ol.interaction.DragAndDrop', function() {
  var viewport, map, interaction;

  beforeEach(function() {
    viewport = new EventTarget();
    map = {
      getViewport: function() {
        return viewport;
      },
      getView: function() {
        return new _ol_View_();
      }
    };
    interaction = new DragAndDrop({
      formatConstructors: [_ol_format_GeoJSON_]
    });
  });

  describe('constructor', function() {

    it('can be constructed without arguments', function() {
      var interaction = new DragAndDrop();
      expect(interaction).to.be.an(DragAndDrop);
    });

    it('sets formatConstructors on the instance', function() {
      expect(interaction.formatConstructors_).to.have.length(1);
    });

    it('accepts a source option', function() {
      var source = new _ol_source_Vector_();
      var drop = new DragAndDrop({
        formatConstructors: [_ol_format_GeoJSON_],
        source: source
      });
      expect(drop.source_).to.equal(source);
    });
  });

  describe('#setActive()', function() {
    it('registers and unregisters listeners', function() {
      interaction.setMap(map);
      interaction.setActive(true);
      expect(viewport.hasListener('dragenter')).to.be(true);
      expect(viewport.hasListener('dragover')).to.be(true);
      expect(viewport.hasListener('drop')).to.be(true);
      interaction.setActive(false);
      expect(viewport.hasListener('dragenter')).to.be(false);
      expect(viewport.hasListener('dragover')).to.be(false);
      expect(viewport.hasListener('drop')).to.be(false);
    });
  });

  describe('#setMap()', function() {
    it('registers and unregisters listeners', function() {
      interaction.setMap(map);
      expect(viewport.hasListener('dragenter')).to.be(true);
      expect(viewport.hasListener('dragover')).to.be(true);
      expect(viewport.hasListener('drop')).to.be(true);
      interaction.setMap(null);
      expect(viewport.hasListener('dragenter')).to.be(false);
      expect(viewport.hasListener('dragover')).to.be(false);
      expect(viewport.hasListener('drop')).to.be(false);
    });

    it('registers and unregisters listeners on a custom target', function() {
<<<<<<< HEAD
      var customTarget = new EventTarget();
      interaction = new _ol_interaction_DragAndDrop_({
=======
      var customTarget = new _ol_events_EventTarget_();
      interaction = new DragAndDrop({
>>>>>>> aab47446
        formatConstructors: [_ol_format_GeoJSON_],
        target: customTarget
      });
      interaction.setMap(map);
      expect(customTarget.hasListener('dragenter')).to.be(true);
      expect(customTarget.hasListener('dragover')).to.be(true);
      expect(customTarget.hasListener('drop')).to.be(true);
      interaction.setMap(null);
      expect(customTarget.hasListener('dragenter')).to.be(false);
      expect(customTarget.hasListener('dragover')).to.be(false);
      expect(customTarget.hasListener('drop')).to.be(false);
    });
  });

  describe('#handleDrop_', function() {
    var OrigFileReader;

    beforeEach(function() {
      OrigFileReader = FileReader;

      FileReader = function() {
        EventTarget.apply(this, arguments);
        this.readAsText = function(file) {
          this.result = file;
          this.dispatchEvent('load');
        };
      };
      inherits(FileReader, EventTarget);
    });

    afterEach(function() {
      FileReader = OrigFileReader;
    });

    it('reads dropped files', function(done) {
      interaction.on('addfeatures', function(evt) {
        expect(evt.features.length).to.be(1);
        done();
      });
      interaction.setMap(map);
      var event = new Event();
      event.dataTransfer = {};
      event.type = 'dragenter';
      viewport.dispatchEvent(event);
      event.type = 'dragover';
      viewport.dispatchEvent(event);
      event.type = 'drop';
      event.dataTransfer.files = {
        length: 1,
        item: function() {
          return JSON.stringify({
            type: 'FeatureCollection',
            features: [{type: 'Feature', id: '1'}]
          });
        }
      };
      viewport.dispatchEvent(event);
      expect(event.dataTransfer.dropEffect).to.be('copy');
      expect(event.propagationStopped).to.be(true);
    });

    it('adds dropped features to a source', function(done) {
      var source = new _ol_source_Vector_();
      var drop = new DragAndDrop({
        formatConstructors: [_ol_format_GeoJSON_],
        source: source
      });
      drop.setMap(map);

      drop.on('addfeatures', function(evt) {
        var features = source.getFeatures();
        expect(features.length).to.be(1);
        done();
      });

      var event = new Event();
      event.dataTransfer = {};
      event.type = 'dragenter';
      viewport.dispatchEvent(event);
      event.type = 'dragover';
      viewport.dispatchEvent(event);
      event.type = 'drop';
      event.dataTransfer.files = {
        length: 1,
        item: function() {
          return JSON.stringify({
            type: 'FeatureCollection',
            features: [{type: 'Feature', id: '1'}]
          });
        }
      };
      viewport.dispatchEvent(event);
      expect(event.dataTransfer.dropEffect).to.be('copy');
      expect(event.propagationStopped).to.be(true);
    });
  });

});<|MERGE_RESOLUTION|>--- conflicted
+++ resolved
@@ -72,13 +72,8 @@
     });
 
     it('registers and unregisters listeners on a custom target', function() {
-<<<<<<< HEAD
       var customTarget = new EventTarget();
-      interaction = new _ol_interaction_DragAndDrop_({
-=======
-      var customTarget = new _ol_events_EventTarget_();
       interaction = new DragAndDrop({
->>>>>>> aab47446
         formatConstructors: [_ol_format_GeoJSON_],
         target: customTarget
       });
