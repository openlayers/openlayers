import _ol_Map_ from '../../../../src/ol/Map.js';
import MapBrowserEvent from '../../../../src/ol/MapBrowserEvent.js';
import _ol_View_ from '../../../../src/ol/View.js';
<<<<<<< HEAD
import Event from '../../../../src/ol/events/Event.js';
import _ol_interaction_Interaction_ from '../../../../src/ol/interaction/Interaction.js';
=======
import _ol_events_Event_ from '../../../../src/ol/events/Event.js';
import Interaction from '../../../../src/ol/interaction/Interaction.js';
>>>>>>> aab47446
describe('ol.interaction.KeyboardZoom', function() {
  var map;

  beforeEach(function() {
    map = new _ol_Map_({
      target: createMapDiv(100, 100),
      view: new _ol_View_({
        center: [0, 0],
        resolutions: [1],
        zoom: 0
      })
    });
    map.renderSync();
  });
  afterEach(function() {
    disposeMap(map);
  });

  describe('handleEvent()', function() {
    it('zooms on + and - keys', function() {
<<<<<<< HEAD
      var spy = sinon.spy(_ol_interaction_Interaction_, 'zoomByDelta');
      var event = new MapBrowserEvent('keydown', map, {
=======
      var spy = sinon.spy(Interaction, 'zoomByDelta');
      var event = new _ol_MapBrowserEvent_('keydown', map, {
>>>>>>> aab47446
        type: 'keydown',
        target: map.getTargetElement(),
        preventDefault: Event.prototype.preventDefault
      });
      event.originalEvent.charCode = '+'.charCodeAt(0);
      map.handleMapBrowserEvent(event);
      event.originalEvent.charCode = '-'.charCodeAt(0);
      map.handleMapBrowserEvent(event);
      expect(spy.getCall(0).args[1]).to.eql(1);
      expect(spy.getCall(1).args[1]).to.eql(-1);
      Interaction.zoomByDelta.restore();
    });
  });

});<|MERGE_RESOLUTION|>--- conflicted
+++ resolved
@@ -1,13 +1,9 @@
 import _ol_Map_ from '../../../../src/ol/Map.js';
 import MapBrowserEvent from '../../../../src/ol/MapBrowserEvent.js';
 import _ol_View_ from '../../../../src/ol/View.js';
-<<<<<<< HEAD
 import Event from '../../../../src/ol/events/Event.js';
-import _ol_interaction_Interaction_ from '../../../../src/ol/interaction/Interaction.js';
-=======
-import _ol_events_Event_ from '../../../../src/ol/events/Event.js';
 import Interaction from '../../../../src/ol/interaction/Interaction.js';
->>>>>>> aab47446
+
 describe('ol.interaction.KeyboardZoom', function() {
   var map;
 
@@ -28,13 +24,8 @@
 
   describe('handleEvent()', function() {
     it('zooms on + and - keys', function() {
-<<<<<<< HEAD
-      var spy = sinon.spy(_ol_interaction_Interaction_, 'zoomByDelta');
+      var spy = sinon.spy(Interaction, 'zoomByDelta');
       var event = new MapBrowserEvent('keydown', map, {
-=======
-      var spy = sinon.spy(Interaction, 'zoomByDelta');
-      var event = new _ol_MapBrowserEvent_('keydown', map, {
->>>>>>> aab47446
         type: 'keydown',
         target: map.getTargetElement(),
         preventDefault: Event.prototype.preventDefault
