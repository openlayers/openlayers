--- conflicted
+++ resolved
@@ -66,17 +66,6 @@
       it('returns the expected URL', function() {
         var projection = xyzTileSource.getProjection();
         var tileUrl = xyzTileSource.tileUrlFunction(
-<<<<<<< HEAD
-            xyzTileSource.getWrapXTileCoord([6, -31, -23], projection));
-        expect(tileUrl).to.eql('6/33/22');
-
-        tileUrl = xyzTileSource.tileUrlFunction(
-            xyzTileSource.getWrapXTileCoord([6, 33, -23], projection));
-        expect(tileUrl).to.eql('6/33/22');
-
-        tileUrl = xyzTileSource.tileUrlFunction(
-            xyzTileSource.getWrapXTileCoord([6, 97, -23], projection));
-=======
             xyzTileSource.getTileCoordForTileUrlFunction(
                 [6, -31, 41], projection));
         expect(tileUrl).to.eql('6/33/22');
@@ -89,7 +78,6 @@
         tileUrl = xyzTileSource.tileUrlFunction(
             xyzTileSource.getTileCoordForTileUrlFunction(
                 [6, 97, 41], projection));
->>>>>>> 2e406c96
         expect(tileUrl).to.eql('6/33/22');
       });
 
