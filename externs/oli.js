--- conflicted
+++ resolved
@@ -120,45 +120,27 @@
 /**
  * @interface
  */
-<<<<<<< HEAD
- oli.SelectEvent = function() {};
-
-
- /**
-  * @type {Array.<ol.Feature>}
-  */
+oli.SelectEvent = function() {};
+
+
+/**
+ * @type {Array.<ol.Feature>}
+ */
 oli.SelectEvent.prototype.deselected;
 
 
- /**
-  * @type {Array.<ol.Feature>}
-  */
+/**
+ * @type {Array.<ol.Feature>}
+ */
 oli.SelectEvent.prototype.selected;
 
 
-=======
-oli.SelectEvent = function() {};
-
-
-/**
- * @type {Array.<ol.Feature>}
- */
-oli.SelectEvent.prototype.deselected;
-
-
-/**
- * @type {Array.<ol.Feature>}
- */
-oli.SelectEvent.prototype.selected;
-
-
 /**
  * @type {ol.MapBrowserEvent}
  */
 oli.SelectEvent.prototype.mapBrowserEvent;
 
 
->>>>>>> 2e406c96
 
 /**
  * @type {Object}
