--- conflicted
+++ resolved
@@ -1618,11 +1618,7 @@
  * geometries.
  *
  * @type {boolean|undefined}
-<<<<<<< HEAD
- * @api
-=======
- * @api stable
->>>>>>> 2e406c96
+ * @api stable
  */
 olx.format.WriteOptions.prototype.rightHanded;
 
@@ -1652,8 +1648,6 @@
 
 
 /**
-<<<<<<< HEAD
-=======
  * @typedef {{geometryName: (string|undefined)}}
  * @api
  */
@@ -1669,7 +1663,6 @@
 
 
 /**
->>>>>>> 2e406c96
  * @typedef {{factor: (number|undefined),
  *     geometryLayout: (ol.geom.GeometryLayout|undefined)}}
  * @api
@@ -3970,145 +3963,6 @@
  * @type {boolean|undefined}
  * @api
  */
-<<<<<<< HEAD
-olx.source.TileUTFGridOptions.prototype.preemptive;
-
-
-/**
- * @type {string}
- * @api
- */
-olx.source.TileUTFGridOptions.prototype.url;
-
-
-/**
- * @typedef {{attributions: (Array.<ol.Attribution>|undefined),
- *            crossOrigin: (null|string|undefined),
- *            logo: (string|olx.LogoOptions|undefined),
- *            opaque: (boolean|undefined),
- *            projection: ol.proj.ProjectionLike,
- *            state: (ol.source.State|string|undefined),
- *            tileClass: (function(new: ol.ImageTile, ol.TileCoord,
- *                                 ol.TileState, string, ?string,
- *                                 ol.TileLoadFunctionType)|undefined),
- *            tileGrid: (ol.tilegrid.TileGrid|undefined),
- *            tileLoadFunction: (ol.TileLoadFunctionType|undefined),
- *            tilePixelRatio: (number|undefined),
- *            tileUrlFunction: (ol.TileUrlFunctionType|undefined),
- *            wrapX: (boolean|undefined)}}
- * @api
- */
-olx.source.TileImageOptions;
-
-
-/**
- * Attributions.
- * @type {Array.<ol.Attribution>|undefined}
- * @api
- */
-olx.source.TileImageOptions.prototype.attributions;
-
-
-/**
- * The `crossOrigin` attribute for loaded images.  Note that you must provide a
- * `crossOrigin` value if you are using the WebGL renderer or if you want to
- * access pixel data with the Canvas renderer.  See
- * {@link https://developer.mozilla.org/en-US/docs/Web/HTML/CORS_enabled_image}
- * for more detail.
- * @type {null|string|undefined}
- * @api
- */
-olx.source.TileImageOptions.prototype.crossOrigin;
-
-
-/**
- * Logo.
- * @type {string|olx.LogoOptions|undefined}
- * @api
- */
-olx.source.TileImageOptions.prototype.logo;
-
-
-/**
- * Whether the layer is opaque.
- * @type {boolean|undefined}
- * @api
- */
-olx.source.TileImageOptions.prototype.opaque;
-
-
-/**
- * Projection.
- * @type {ol.proj.ProjectionLike}
- * @api
- */
-olx.source.TileImageOptions.prototype.projection;
-
-
-/**
- * Source state.
- * @type {ol.source.State|string|undefined}
- * @api
- */
-olx.source.TileImageOptions.prototype.state;
-
-
-/**
- * Class used to instantiate image tiles. Default is {@link ol.ImageTile}.
- * @type {function(new: ol.ImageTile, ol.TileCoord,
- *                 ol.TileState, string, ?string,
- *                 ol.TileLoadFunctionType)|undefined}
- * @api
- */
-olx.source.TileImageOptions.prototype.tileClass;
-
-
-/**
- * Tile grid.
- * @type {ol.tilegrid.TileGrid|undefined}
- * @api
- */
-olx.source.TileImageOptions.prototype.tileGrid;
-
-
-/**
- * Optional function to load a tile given a URL.
- * @type {ol.TileLoadFunctionType|undefined}
- * @api
- */
-olx.source.TileImageOptions.prototype.tileLoadFunction;
-
-
-/**
- * The pixel ratio used by the tile service. For example, if the tile
- * service advertizes 256px by 256px tiles but actually sends 512px
- * by 512px images (for retina/hidpi devices) then `tilePixelRatio`
- * should be set to `2`. Default is `1`.
- * @type {number|undefined}
- * @api
- */
-olx.source.TileImageOptions.prototype.tilePixelRatio;
-
-
-/**
- * Optional function to get tile URL given a tile coordinate and the projection.
- * @type {ol.TileUrlFunctionType|undefined}
- * @api
- */
-olx.source.TileImageOptions.prototype.tileUrlFunction;
-=======
-olx.source.TileImageOptions.prototype.wrapX;
->>>>>>> 2e406c96
-
-
-/**
- * Whether to wrap the world horizontally. The default, `undefined`, is to
- * request out-of-bounds tiles from the server. When set to `false`, only one
- * world will be rendered. When set to `true`, tiles will be requested for one
- * world only, but they will be wrapped horizontally to render multiple worlds.
- * @type {boolean|undefined}
- * @api
- */
 olx.source.TileImageOptions.prototype.wrapX;
 
 
@@ -4908,107 +4762,8 @@
  */
 olx.source.TileArcGISRestOptions.prototype.urls;
 
-/**
- * @typedef {{attributions: (Array.<ol.Attribution>|undefined),
- *     params: (Object.<string, *>|undefined),
- *     logo: (string|olx.LogoOptions|undefined),
- *     tileGrid: (ol.tilegrid.TileGrid|undefined),
- *     projection: ol.proj.ProjectionLike,
- *     tileLoadFunction: (ol.TileLoadFunctionType|undefined),
- *     url: (string|undefined),
- *     urls: (Array.<string>|undefined),
- *     wrapX: (boolean|undefined)}}
- * @api
- */
-olx.source.TileArcGISRestOptions;
-
-/**
- * Attributions.
- * @type {Array.<ol.Attribution>|undefined}
- * @api
- */
-olx.source.TileArcGISRestOptions.prototype.attributions;
-
-
-/**
-<<<<<<< HEAD
- * ArcGIS Rest parameters. This field is optional. Service defaults will be
- * used for any fields not specified. `FORMAT` is `PNG32` by default. `F` is `IMAGE` by
- * default. `TRANSPARENT` is `true` by default.  `BBOX, `SIZE`, `BBOXSR`,
- * and `IMAGESR` will be set dynamically. Set `LAYERS` to
- * override the default service layer visibility. See
- * {@link http://resources.arcgis.com/en/help/arcgis-rest-api/index.html#/Export_Map/02r3000000v7000000/}
- * for further reference.
- * @type {Object.<string,*>|undefined}
- * @api
- */
-olx.source.TileArcGISRestOptions.prototype.params;
-
-
-/**
- * Logo.
- * @type {string|olx.LogoOptions|undefined}
- * @api
- */
-olx.source.TileArcGISRestOptions.prototype.logo;
-
-
-/**
- * Tile grid. Base this on the resolutions, tilesize and extent supported by the
- * server.
- * If this is not defined, a default grid will be used: if there is a projection
- * extent, the grid will be based on that; if not, a grid based on a global
- * extent with origin at 0,0 will be used.
- * @type {ol.tilegrid.TileGrid|undefined}
- * @api
- */
-olx.source.TileArcGISRestOptions.prototype.tileGrid;
-
-/**
- * Projection.
- * @type {ol.proj.ProjectionLike}
- * @api
- */
-olx.source.TileArcGISRestOptions.prototype.projection;
-
-
-/**
- * Optional function to load a tile given a URL.
- * @type {ol.TileLoadFunctionType|undefined}
- * @api
- */
-olx.source.TileArcGISRestOptions.prototype.tileLoadFunction;
-
-
-/**
- * ArcGIS Rest service URL for a Map Service or Image Service. The
- * url should include /MapServer or /ImageServer.
- * @type {string|undefined}
- * @api
- */
-olx.source.TileArcGISRestOptions.prototype.url;
-
-
-/**
- * Whether to wrap the world horizontally. Default is `true`.
- * @type {boolean|undefined}
- * @api
- */
-olx.source.TileArcGISRestOptions.prototype.wrapX;
-
-
-/**
- * ArcGIS Rest service urls. Use this instead of `url` when the ArcGIS Service supports multiple
- * urls for export requests.
- * @type {Array.<string>|undefined}
- * @api
- */
-olx.source.TileArcGISRestOptions.prototype.urls;
-
-
-/**
-=======
->>>>>>> 2e406c96
+
+/**
  * @typedef {{attributions: (Array.<ol.Attribution>|undefined),
  *     crossOrigin: (null|string|undefined),
  *     tileLoadFunction: (ol.TileLoadFunctionType|undefined),
@@ -5210,18 +4965,10 @@
 
 
 /**
-<<<<<<< HEAD
- * Whether to wrap the world horizontally. The default, `undefined`, is to
- * request out-of-bounds tiles from the server. This works well in e.g.
- * GeoServer. When set to `false`, only one world will be rendered. When set to
- * `true`, tiles will be requested for one world only, but they will be wrapped
- * horizontally to render multiple worlds.
-=======
  * Whether to wrap the world horizontally. When set to `false`, only one world
  * will be rendered. When `true`, tiles will be requested for one world only,
  * but they will be wrapped horizontally to render multiple worlds. The default
  * is `true`.
->>>>>>> 2e406c96
  * @type {boolean|undefined}
  * @api
  */
@@ -6295,15 +6042,9 @@
  *     origin: (ol.Coordinate|undefined),
  *     origins: (Array.<ol.Coordinate>|undefined),
  *     resolutions: !Array.<number>,
-<<<<<<< HEAD
- *     tileSize: (number|undefined),
- *     tileSizes: (Array.<number>|undefined),
- *     widths: (Array.<number>|undefined)}}
-=======
  *     sizes: (Array.<ol.Size>|undefined),
  *     tileSize: (number|ol.Size|undefined),
  *     tileSizes: (Array.<number|ol.Size>|undefined)}}
->>>>>>> 2e406c96
  * @api
  */
 olx.tilegrid.TileGridOptions;
@@ -6337,14 +6078,9 @@
 
 
 /**
-<<<<<<< HEAD
- * Origins. If given, the array length should match the length of the
- * `resolutions` array, i.e. each resolution can have a different origin.
-=======
  * Origins, i.e. the bottom-left corners of the grid for each zoom level. If
  * given, the array length should match the length of the `resolutions` array,
  * i.e. each resolution can have a different origin.
->>>>>>> 2e406c96
  * @type {Array.<ol.Coordinate>|undefined}
  * @api stable
  */
@@ -6383,38 +6119,13 @@
 /**
  * Tile sizes. If given, the array length should match the length of the
  * `resolutions` array, i.e. each resolution can have a different tile size.
-<<<<<<< HEAD
- * @type {Array.<number>|undefined}
-=======
  * @type {Array.<number|ol.Size>|undefined}
->>>>>>> 2e406c96
  * @api stable
  */
 olx.tilegrid.TileGridOptions.prototype.tileSizes;
 
 
 /**
-<<<<<<< HEAD
- * Number of tile columns that cover the grid's extent for each zoom level. Only
- * required when used with a source that has `wrapX` set to `true`, and only
- * when the grid's origin differs from the one of the projection's extent. The
- * array length has to match the length of the `resolutions` array, i.e. each
- * resolution will have a matching entry here.
- * @type {Array.<number>|undefined}
- * @api
- */
-olx.tilegrid.TileGridOptions.prototype.widths;
-
-
-/**
- * @typedef {{origin: (ol.Coordinate|undefined),
- *     origins: (Array.<ol.Coordinate>|undefined),
- *     resolutions: !Array.<number>,
- *     matrixIds: !Array.<string>,
- *     tileSize: (number|undefined),
- *     tileSizes: (Array.<number>|undefined),
- *     widths: (Array.<number>|undefined)}}
-=======
  * @typedef {{extent: (ol.Extent|undefined),
  *     origin: (ol.Coordinate|undefined),
  *     origins: (Array.<ol.Coordinate>|undefined),
@@ -6423,7 +6134,6 @@
  *     sizes: (Array.<ol.Size>|undefined),
  *     tileSize: (number|ol.Size|undefined),
  *     tileSizes: (Array.<number|ol.Size>|undefined)}}
->>>>>>> 2e406c96
  * @api
  */
 olx.tilegrid.WMTSOptions;
@@ -6449,12 +6159,8 @@
 
 
 /**
-<<<<<<< HEAD
- * Origins. The length of this array needs to match the length of the
-=======
  * Origins, i.e. the top-left corners of the grid for each zoom level. The
  * length of this array needs to match the length of the
->>>>>>> 2e406c96
  * `resolutions` array.
  * @type {Array.<ol.Coordinate>|undefined}
  * @api
@@ -6504,11 +6210,7 @@
 /**
  * Tile sizes. The length of this array needs to match the length of the
  * `resolutions` array.
-<<<<<<< HEAD
- * @type {Array.<number>|undefined}
-=======
  * @type {Array.<number|ol.Size>|undefined}
->>>>>>> 2e406c96
  * @api
  */
 olx.tilegrid.WMTSOptions.prototype.tileSizes;
