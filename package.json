--- conflicted
+++ resolved
@@ -1,10 +1,6 @@
 {
   "name": "openlayers",
-<<<<<<< HEAD
-  "version": "3.4.0",
-=======
   "version": "3.6.0",
->>>>>>> 2e406c96
   "description": "Build tools and sources for developing OpenLayers based mapping applications",
   "keywords": [
     "map",
