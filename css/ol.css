--- conflicted
+++ resolved
@@ -202,30 +202,6 @@
   height: 20px;
   width: 24px;
 }
-<<<<<<< HEAD
-
-.ol-overviewmap {
-  background: rgba(0,60,136,0.5);
-  border: 1px solid rgba(255,255,255,0.5);
-  border-radius: 0 4px 0 0;
-  padding: 4px;
-  position: absolute;
-  left: 0;
-  bottom: 0;
-  width: 150px;
-  height: 150px;
-}
-.ol-overviewmap-minimized {
-  display: none;
-}
-.ol-overviewmap-box {
-  border: 2px dotted rgba(0,60,136,0.7);
-}
-a.ol-overviewmap-button {
-  position: absolute;
-  left: 0;
-  bottom: 0;
-=======
 .ol-zoom-extent {
   position: absolute;
   background: rgba(255,255,255,0.4);
@@ -240,37 +216,17 @@
   }
 }
 .ol-zoom-extent a {
->>>>>>> 5673feb4
-  display: block;
-  margin: 1px;
-  padding: 0;
-  color: white;
-<<<<<<< HEAD
-  font-size: 18px;
-=======
+  display: block;
+  margin: 1px;
+  padding: 0;
+  color: white;
   font-size: 16px;
->>>>>>> 5673feb4
-  font-family: 'Lucida Grande',Verdana,Geneva,Lucida,Arial,Helvetica,sans-serif;
-  font-weight: bold;
-  text-decoration: none;
-  text-align: center;
-  height: 22px;
-  width: 22px;
-<<<<<<< HEAD
-  line-height: 19px;
-  background: rgba(0,60,136,0.5);
-  border-radius: 4px;
-  border: 3px solid rgba(255,255,255,0.4);
-}
-a.ol-overviewmap-button:hover {
-  background: rgba(0,60,136,0.7);
-}
-a.ol-overviewmap-button-minimized:before {
-  content: "+";
-}
-a.ol-overviewmap-button-maximized:before {
-  content: "\2212";
-=======
+  font-family: 'Lucida Grande',Verdana,Geneva,Lucida,Arial,Helvetica,sans-serif;
+  font-weight: bold;
+  text-decoration: none;
+  text-align: center;
+  height: 22px;
+  width: 22px;
   background-color: rgba(0, 60, 136, 0.5);
   border-radius: 2px;
 }
@@ -285,5 +241,51 @@
 }
 .ol-zoom-extent a:after {
     content: "E";
->>>>>>> 5673feb4
+}
+
+.ol-overviewmap {
+  background: rgba(0,60,136,0.5);
+  border: 1px solid rgba(255,255,255,0.5);
+  border-radius: 0 4px 0 0;
+  padding: 4px;
+  position: absolute;
+  left: 0;
+  bottom: 0;
+  width: 150px;
+  height: 150px;
+}
+.ol-overviewmap-minimized {
+  display: none;
+}
+.ol-overviewmap-box {
+  border: 2px dotted rgba(0,60,136,0.7);
+}
+a.ol-overviewmap-button {
+  position: absolute;
+  left: 0;
+  bottom: 0;
+  display: block;
+  margin: 1px;
+  padding: 0;
+  color: white;
+  font-size: 18px;
+  font-family: 'Lucida Grande',Verdana,Geneva,Lucida,Arial,Helvetica,sans-serif;
+  font-weight: bold;
+  text-decoration: none;
+  text-align: center;
+  height: 22px;
+  width: 22px;
+  line-height: 19px;
+  background: rgba(0,60,136,0.5);
+  border-radius: 4px;
+  border: 3px solid rgba(255,255,255,0.4);
+}
+a.ol-overviewmap-button:hover {
+  background: rgba(0,60,136,0.7);
+}
+a.ol-overviewmap-button-minimized:before {
+  content: "+";
+}
+a.ol-overviewmap-button-maximized:before {
+  content: "\2212";
 }